--- conflicted
+++ resolved
@@ -125,10 +125,7 @@
           </div>
 
         </div>
-<<<<<<< HEAD
-=======
 
->>>>>>> 2deb8be5
       </div>
     </div>
   );

--- conflicted
+++ resolved
@@ -1,19 +1,15 @@
 import TopNav from "../../components/TopNav"
-<<<<<<< HEAD
 import Image from "next/image"
 import { Button } from "../../components/ui/button"
 import { Card, CardContent } from "../../components/ui/card"
 import { Clock, Zap, TrendingUp, Shield, ArrowRight } from "lucide-react"
 import Link from "next/link"
-=======
-// import DeFiStrategist from "../../components/DeFiStrategist"
->>>>>>> d4865170
+
 
 export default function DeFiPage() {
   return (
     <div className="min-h-screen bg-overlay-light dark:bg-overlay">
       <TopNav />
-<<<<<<< HEAD
 
       {/* Coming Soon Hero Section */}
       <div className="container mx-auto px-6 py-32 pt-28">
@@ -130,10 +126,7 @@
           </div>
 
         </div>
-=======
-      <div className="pt-20">
-        {/* <DeFiStrategist /> */}
->>>>>>> d4865170
+
       </div>
     </div>
   );

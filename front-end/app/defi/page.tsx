--- conflicted
+++ resolved
@@ -4,10 +4,6 @@
 import { Card, CardContent } from "../../components/ui/card"
 import { Clock, Zap, TrendingUp, Shield, ArrowRight } from "lucide-react"
 import Link from "next/link"
-<<<<<<< HEAD
-=======
-
->>>>>>> 8214a232
 
 export default function DeFiPage() {
   return (
@@ -129,10 +125,7 @@
           </div>
 
         </div>
-<<<<<<< HEAD
-=======
 
->>>>>>> 8214a232
       </div>
     </div>
   );

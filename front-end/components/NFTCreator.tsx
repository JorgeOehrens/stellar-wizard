'use client';

import React, { useState, useRef, useEffect } from 'react';
import { Button } from './ui/button';
import { Card, CardContent, CardDescription, CardHeader, CardTitle } from './ui/card';
import { Badge } from './ui/badge';
import { useWallet } from '../app/providers/WalletProvider';
import { useNetwork } from '../app/providers/NetworkProvider';
import { Textarea } from './ui/textarea';
import { Input } from './ui/input';
import { Loader2, Sparkles, CheckCircle, ExternalLink, Wand2, MessageCircle, Send } from 'lucide-react';
import NetworkToggle from './ui/NetworkToggle';
import Image from 'next/image';

<<<<<<< HEAD
enum FlowPhase {
  COLLECTING = 'collecting',
  IMAGE_GENERATION = 'image-generation',
  CONFIRMING = 'confirming',
  CLI_COMMANDS = 'cli-commands',
  MINTING = 'minting',
  DONE = 'done'
}

type CollectState = {
  awaitingField?: "collectionName" | "totalSupply" | "mediaUrlOrPrompt" | "royaltiesPct" | "airdrop" | "network";
  missing: string[];
  inFlight: boolean;
  lastNudgeKey?: string;
  nudgeCountForField: Record<string, number>;
};

interface NFTPlan {
  collectionName?: string;
  symbol?: string;
  totalSupply?: number;
  description?: string;
  royaltiesPct?: number;
  mediaUrl?: string;
  mediaPrompt?: string;
  airdrop?: {
    recipient: string;
    amount?: number;
  } | null;
  network: 'TESTNET' | 'MAINNET';
  isComplete: boolean;
  needsInfo: string[];
  // Confirmation tracking
  pendingConfirmation?: {
    field: 'collectionName' | 'symbol' | 'totalSupply' | 'mediaUrl' | 'mediaPrompt' | 'description' | 'royaltiesPct' | 'airdrop';
    value: any;
    question: string;
  };
}

interface Message {
  role: 'user' | 'assistant';
  content: string;
  timestamp: Date;
=======
enum FlowStep {
  CONVERSATION = 'conversation',
  IMAGE_GENERATION = 'image-generation',
  PLAN_READY = 'plan-ready',
  SIGNING = 'signing',
  SUCCESS = 'success'
>>>>>>> a9c5f48a
}

interface NFTPlan {
  collectionName?: string;
  symbol?: string;
  totalSupply?: number;
  description?: string;
  royaltiesPct?: number;
  mediaUrl?: string;
  mediaPrompt?: string;
  airdrop?: {
    recipient: string;
    amount?: number;
  } | null;
  network: 'TESTNET' | 'MAINNET';
  isComplete: boolean;
  needsInfo: string[];
}

interface Message {
  role: 'user' | 'assistant';
  content: string;
  timestamp: Date;
}

interface NFTCollection {
  name: string;
  count: number;
  description?: string;
  royaltyPercentage?: number;
  mediaUrl?: string;
  airdropAddress?: string;
  contractAddress?: string;
  transactionHash?: string;
}

const NFTCreator: React.FC = () => {
  const { isConnected, publicKey, signTransaction } = useWallet();
<<<<<<< HEAD
  const { network, getExplorerUrl, getNetworkPassphrase } = useNetwork();
  const [currentPhase, setCurrentPhase] = useState<FlowPhase>(FlowPhase.COLLECTING);
  const [collectState, setCollectState] = useState<CollectState>({
    missing: ['collectionName', 'symbol', 'totalSupply', 'mediaUrlOrPrompt'],
    inFlight: false,
    nudgeCountForField: {}
  });
  const [messages, setMessages] = useState<Message[]>([
    {
      role: 'assistant',
      content: "🧙‍♂️ **Welcome, fellow creator!**\\n\\nI'm the Stellar NFT Wizard, here to help you bring your digital collection to life on the Stellar blockchain.\\n\\n✨ **What I can help you with:**\\n- Create NFT collections with custom names and symbols\\n- Generate stunning AI artwork for your NFTs\\n- Set up royalties and airdrops\\n- Deploy everything to Stellar's network\\n\\n💬 **Would you like to start by naming your NFT collection, or do you have a question first?**\\n\\nFeel free to ask questions or jump right in!",
=======
  const { network, getExplorerUrl } = useNetwork();
  const [currentStep, setCurrentStep] = useState<FlowStep>(FlowStep.CONVERSATION);
  const [messages, setMessages] = useState<Message[]>([
    {
      role: 'assistant',
      content: "🧙‍♂️ Greetings! I'm the Stellar NFT Wizard. I'll help you create your NFT collection step by step. To get started, tell me about the NFT collection you'd like to create!",
>>>>>>> a9c5f48a
      timestamp: new Date()
    }
  ]);
  const [currentMessage, setCurrentMessage] = useState('');
  const [isLoading, setIsLoading] = useState(false);
  const [isMinting, setIsMinting] = useState(false);
<<<<<<< HEAD
  const nudgeRef = useRef<ReturnType<typeof setTimeout> | null>(null);
  const [conversationId] = useState(`conv_${Date.now()}_${Math.random().toString(36).substr(2, 9)}`);
  const [lastMessageRole, setLastMessageRole] = useState<'user' | 'assistant'>('assistant');
=======
  const [inactivityTimeout, setInactivityTimeout] = useState<NodeJS.Timeout | null>(null);
>>>>>>> a9c5f48a
  const [nftPlan, setNftPlan] = useState<NFTPlan>({
    network: 'TESTNET',
    isComplete: false,
    needsInfo: ['collectionName', 'symbol', 'totalSupply', 'mediaUrl']
  });
  const [finalCollection, setFinalCollection] = useState<NFTCollection | null>(null);
  const [generatedImage, setGeneratedImage] = useState<string | null>(null);
  const [imagePrompt, setImagePrompt] = useState<string>('');
  const [isGeneratingImage, setIsGeneratingImage] = useState(false);
<<<<<<< HEAD
  const [cliCommands, setCliCommands] = useState<string[]>([]);
  const messagesEndRef = useRef<HTMLDivElement>(null);

  useEffect(() => {
    scrollToBottom();
  }, [messages]);

  // Removed auto-nudge system - let users respond naturally
  useEffect(() => {
    return () => clearNudgeTimeout();
  }, []);

  useEffect(() => {
    // Initialize image prompt from plan when entering image generation
    if (currentPhase === FlowPhase.IMAGE_GENERATION && nftPlan.mediaPrompt && !imagePrompt) {
      setImagePrompt(nftPlan.mediaPrompt);
      // Auto-generate image if we have a prompt
      generateImage(nftPlan.mediaPrompt);
    }
  }, [currentPhase, nftPlan.mediaPrompt, imagePrompt]);

  const scrollToBottom = () => {
    messagesEndRef.current?.scrollIntoView({ behavior: 'smooth' });
  };

  const clearNudgeTimeout = () => {
    if (nudgeRef.current) {
      clearTimeout(nudgeRef.current);
      nudgeRef.current = null;
    }
  };

  const computeMissing = (plan: NFTPlan): string[] => {
    const missing: string[] = [];
    
    if (!plan.collectionName) missing.push('collectionName');
    if (!plan.symbol) missing.push('symbol');
    if (!plan.totalSupply) missing.push('totalSupply');
    if (!plan.mediaUrl && !plan.mediaPrompt) missing.push('mediaUrlOrPrompt');
    
    return missing;
  };

  const isPlanComplete = (plan: NFTPlan): boolean => {
    return !!(plan.collectionName && plan.symbol && plan.totalSupply && (plan.mediaUrl || plan.mediaPrompt));
  };

  const generateCliCommands = (plan: NFTPlan): string[] => {
    const commands: string[] = [];
    
    // Use the deployed Factory/Registry contract
    const factoryContractId = 'CD3W76OGYGHT4X5TMNUXWGEEVUBES67D3ZU4BALSW3BO23IMPT6E662A';
    
    // Determine recipient wallet
    const recipientWallet = plan.airdrop?.recipient || publicKey || 'G...USER_PUBLIC_KEY';
    const amount = plan.totalSupply || 1;
    
    // Step 1: Create collection via factory
    const createCollectionCommand = `# Step 1: Create NFT collection via Factory
stellar contract invoke \\
  --id ${factoryContractId} \\
  --source deployer \\
  --network testnet \\
  -- create_collection \\
  --creator G...YOUR_ADDRESS \\
  --name "${plan.collectionName}" \\
  --symbol "${plan.symbol}" \\
  --uri_base "${plan.mediaUrl || 'https://example.com/metadata/'}" \\
  --royalties ${(plan.royaltiesPct || 0) * 100}`;
    
    // commands.push(createCollectionCommand);
    
    // Step 2: Mint NFTs using the returned collection ID
    const mintCommand = `# Step 2: Mint NFTs (replace <collection_id> with ID from step 1)
stellar contract invoke \\
  --id ${factoryContractId} \\
  --source deployer \\
  --network testnet \\
  -- mint \\
  --collection_id <collection_id> \\
  --to ${recipientWallet} \\
  --amount ${amount}`;
    
    // commands.push(mintCommand);
    
    // Alternative using the convenience script
    const scriptCommand = `# Alternative: Use convenience scripts
./scripts/create-collection.sh "${plan.collectionName}" "${plan.symbol}" "${plan.mediaUrl || 'https://example.com/metadata/'}" ${(plan.royaltiesPct || 0) * 100}
./scripts/mint-from-factory.sh <collection_id> ${recipientWallet} ${amount}`;
    
    // commands.push(scriptCommand);
    
    return commands;
  };

  const getAwaitingField = (missing: string[]): "collectionName" | "totalSupply" | "mediaUrlOrPrompt" | "royaltiesPct" | "airdrop" | "network" | undefined => {
    if (missing.includes('collectionName')) return 'collectionName';
    if (missing.includes('symbol')) return 'collectionName'; // Map symbol to collectionName for simplicity
    if (missing.includes('totalSupply')) return 'totalSupply';
    if (missing.includes('mediaUrlOrPrompt')) return 'mediaUrlOrPrompt';
    return undefined;
  };

  // Remove old startInactivityTimeout function - replaced by scheduleNudge

  // Removed automatic follow-up system

  // Removed nudge scheduling system

  const sendMessage = async () => {
    if (!currentMessage.trim() || collectState.inFlight || isLoading) return;
    
    // Prevent sending messages when not in collecting phase
    if (currentPhase !== FlowPhase.COLLECTING) return;

    clearNudgeTimeout();
    setCollectState(prev => ({ ...prev, inFlight: true }));

    const userMessage: Message = {
      role: 'user',
      content: currentMessage,
      timestamp: new Date()
    };

    setMessages(prev => [...prev, userMessage]);
    setCurrentMessage('');
    setIsLoading(true);
    setLastMessageRole('user');

    try {
      const response = await fetch('/api/ai/nft-wizard', {
        method: 'POST',
        headers: {
          'Content-Type': 'application/json',
        },
        body: JSON.stringify({
          messages: [...messages, userMessage].map(m => ({
            role: m.role,
            content: m.content
          })),
          currentPlan: nftPlan,
          network,
          conversationId
        }),
      });

      if (!response.ok) {
        throw new Error(`HTTP error! status: ${response.status}`);
      }

      const data = await response.json();

      const assistantMessage: Message = {
        role: 'assistant',
        content: data.message,
        timestamp: new Date()
      };

      setMessages(prev => [...prev, assistantMessage]);
      setLastMessageRole('assistant');
      
      if (data.plan) {
        setNftPlan(data.plan);
        const missing = computeMissing(data.plan);
        const awaitingField = getAwaitingField(missing);
        
        setCollectState(prev => ({
          ...prev,
          missing,
          awaitingField
        }));
      }

      // Handle different response types and phase transitions
      if (data.plan) {
        const plan = data.plan;
        
        // Check if plan is complete (all required fields collected)
        const planIsComplete = isPlanComplete(plan);
        
        if (planIsComplete && !plan.pendingConfirmation && currentPhase === FlowPhase.COLLECTING) {
          // Plan is complete, transition to next phase
          if (plan.mediaPrompt && !plan.mediaUrl) {
            // Need to generate image first
            setCurrentPhase(FlowPhase.IMAGE_GENERATION);
          } else {
            // Ready for confirmation
            setCurrentPhase(FlowPhase.CONFIRMING);
          }
          
          // Add completion message when moving to next phase
          const completionMessage: Message = {
            role: 'assistant',
            content: "✅ **Perfect! Your NFT collection plan is complete.**\\n\\nLet's move to the next step.",
            timestamp: new Date()
          };
          setMessages(prev => [...prev, completionMessage]);
        }
      }

    } catch (error) {
      console.error('Error sending message:', error);
      const errorMessage: Message = {
        role: 'assistant',
        content: '⚠️ **I encountered a technical hiccup.**\\n\\nCould you please try sending your message again?',
        timestamp: new Date()
      };
      setMessages(prev => [...prev, errorMessage]);
      setLastMessageRole('assistant');
    }

    setIsLoading(false);
    setCollectState(prev => ({ ...prev, inFlight: false }));
  };

  const handleKeyDown = (e: React.KeyboardEvent) => {
    if (e.key === 'Enter' && !e.shiftKey) {
      e.preventDefault();
      sendMessage();
    }
  };

  const modifyPlan = () => {
    clearNudgeTimeout();
    setCurrentPhase(FlowPhase.COLLECTING);
    const modifyMessage: Message = {
      role: 'assistant',
      content: "🔧 **What would you like to change about your NFT collection plan?**\\n\\nI can help you modify any aspect of it.",
      timestamp: new Date()
    };
    setMessages(prev => [...prev, modifyMessage]);
    setLastMessageRole('assistant');
    
    // Reset collect state
    const missing = computeMissing(nftPlan);
    setCollectState({
      missing,
      awaitingField: getAwaitingField(missing),
      inFlight: false,
      nudgeCountForField: {},
      lastNudgeKey: undefined
    });
  };

  const handleQuickCreateNFT = async () => {
    if (isMinting) return;

    // Check if mainnet is selected but not supported yet
    if (network === 'MAINNET') {
      const warningMessage: Message = {
        role: 'assistant',
        content: "⚠️ **MAINNET not yet supported**\\n\\nThe Factory contract is not yet deployed on MAINNET. Please switch to TESTNET to create NFT collections.\\n\\nYou can switch networks using the toggle in the top-right corner.",
        timestamp: new Date()
      };
      setMessages(prev => [...prev, warningMessage]);
      return;
    }

    // Set default NFT plan values
    const defaultPlan: NFTPlan = {
      collectionName: "Quick Test Collection",
      symbol: "QUICK",
      totalSupply: 100,
      description: "Test NFT collection created with one click",
      royaltiesPct: 2.5,
      mediaUrl: "https://images.unsplash.com/photo-1518791841217-8f162f1e1131?w=500",
      network: network as 'TESTNET' | 'MAINNET',
      isComplete: true,
      needsInfo: []
    };

    setNftPlan(defaultPlan);

    // Add a quick message to chat
    const quickMessage: Message = {
      role: 'assistant',
      content: "🚀 **Quick NFT created with default settings!**\\n\\nYou can now sign the transaction to mint your test collection.",
      timestamp: new Date()
    };
    setMessages(prev => [...prev, quickMessage]);

    // Move directly to minting phase
    setCurrentPhase(FlowPhase.MINTING);

    // Call the existing transaction handler
    return handleSignTransaction();
=======
  const messagesEndRef = useRef<HTMLDivElement>(null);

  useEffect(() => {
    scrollToBottom();
  }, [messages]);

  useEffect(() => {
    if (currentStep === FlowStep.CONVERSATION && !isLoading) {
      startInactivityTimeout();
    } else {
      clearInactivityTimeout();
    }

    return () => clearInactivityTimeout();
  }, [currentStep, isLoading]);

  useEffect(() => {
    // Initialize image prompt from plan when entering image generation
    if (currentStep === FlowStep.IMAGE_GENERATION && nftPlan.mediaPrompt && !imagePrompt) {
      setImagePrompt(nftPlan.mediaPrompt);
      // Auto-generate image if we have a prompt
      generateImage(nftPlan.mediaPrompt);
    }
  }, [currentStep, nftPlan.mediaPrompt, imagePrompt]);

  const scrollToBottom = () => {
    messagesEndRef.current?.scrollIntoView({ behavior: 'smooth' });
  };

  const clearInactivityTimeout = () => {
    if (inactivityTimeout) {
      clearTimeout(inactivityTimeout);
      setInactivityTimeout(null);
    }
  };

  const startInactivityTimeout = () => {
    clearInactivityTimeout();
    const timeout = setTimeout(() => {
      if (currentStep === FlowStep.CONVERSATION && !isLoading) {
        const followUpMessage = getFollowUpMessage();
        if (followUpMessage) {
          const assistantMessage: Message = {
            role: 'assistant',
            content: followUpMessage,
            timestamp: new Date()
          };
          setMessages(prev => [...prev, assistantMessage]);
        }
      }
    }, 3000);
    setInactivityTimeout(timeout);
  };

  const getFollowUpMessage = () => {
    if (nftPlan.needsInfo.includes('collectionName')) {
      return "What would you like to name your NFT collection?";
    }
    if (nftPlan.needsInfo.includes('totalSupply')) {
      return "How many NFTs should be minted? (1-10,000)";
    }
    if (nftPlan.needsInfo.includes('mediaUrl') && !nftPlan.mediaPrompt) {
      return "Do you have an image prompt or a direct media URL (IPFS) for this collection?";
    }
    if (nftPlan.needsInfo.includes('symbol')) {
      return "What symbol would you like for your collection? (3-12 characters, uppercase)";
    }
    return null;
  };

  const sendMessage = async () => {
    if (!currentMessage.trim() || isLoading) return;

    clearInactivityTimeout();

    const userMessage: Message = {
      role: 'user',
      content: currentMessage,
      timestamp: new Date()
    };

    setMessages(prev => [...prev, userMessage]);
    setCurrentMessage('');
    setIsLoading(true);

    try {
      const response = await fetch('/api/nft-wizard', {
        method: 'POST',
        headers: {
          'Content-Type': 'application/json',
        },
        body: JSON.stringify({
          messages: [...messages, userMessage].map(m => ({
            role: m.role,
            content: m.content
          })),
          currentPlan: nftPlan,
          network
        }),
      });

      if (!response.ok) {
        throw new Error(`HTTP error! status: ${response.status}`);
      }

      const data = await response.json();

      const assistantMessage: Message = {
        role: 'assistant',
        content: data.message,
        timestamp: new Date()
      };

      setMessages(prev => [...prev, assistantMessage]);
      setNftPlan(data.plan);

      // Check if plan is complete and move to next step
      if (data.plan.isComplete && currentStep === FlowStep.CONVERSATION) {
        // If no mediaUrl but has mediaPrompt, go to image generation
        if (!data.plan.mediaUrl && data.plan.mediaPrompt) {
          setCurrentStep(FlowStep.IMAGE_GENERATION);
        } else {
          setCurrentStep(FlowStep.PLAN_READY);
        }
      } else {
        // Start inactivity timeout for incomplete plans
        startInactivityTimeout();
      }

    } catch (error) {
      console.error('Error sending message:', error);
      const errorMessage: Message = {
        role: 'assistant',
        content: 'I apologize, but I encountered an error. Please try again.',
        timestamp: new Date()
      };
      setMessages(prev => [...prev, errorMessage]);
      startInactivityTimeout();
    }

    setIsLoading(false);
  };

  const handleKeyDown = (e: React.KeyboardEvent) => {
    if (e.key === 'Enter' && !e.shiftKey) {
      e.preventDefault();
      sendMessage();
    }
  };

  const modifyPlan = () => {
    setCurrentStep(FlowStep.CONVERSATION);
    const modifyMessage: Message = {
      role: 'assistant',
      content: "What would you like to change about your NFT collection plan? I can help you modify any aspect of it.",
      timestamp: new Date()
    };
    setMessages(prev => [...prev, modifyMessage]);
>>>>>>> a9c5f48a
  };

  const handleSignTransaction = async () => {
    if (!nftPlan.collectionName || !nftPlan.totalSupply || !nftPlan.mediaUrl || isMinting) return;

<<<<<<< HEAD
    clearNudgeTimeout();
    setIsMinting(true);
    setCurrentPhase(FlowPhase.MINTING);

    try {
      console.log('Starting NFT collection creation:', JSON.stringify({
          collectionName: nftPlan.collectionName,
          symbol: nftPlan.symbol,
          totalSupply: nftPlan.totalSupply,
          description: nftPlan.description,
          royaltiesPct: 250, // Test value: 2.5% royalties (valid range 0-10000)
          mediaUrl: nftPlan.mediaUrl,
          airdrop: nftPlan.airdrop,
          network,
          userAddress: publicKey
        }));
      // Step 1: Create collection via factory
      const createResponse = await fetch('/api/nft/mint', {
        method: 'POST',
        headers: {
          'Content-Type': 'application/json',
        },
        body: JSON.stringify({
          collectionName: nftPlan.collectionName,
          symbol: nftPlan.symbol,
          totalSupply: nftPlan.totalSupply,
          description: nftPlan.description,
          royaltiesPct: 250, // Test value: 2.5% royalties (valid range 0-10000)
          mediaUrl: nftPlan.mediaUrl,
          airdrop: nftPlan.airdrop,
          network,
          userAddress: publicKey
        }),
      });

      if (!createResponse.ok) {
        throw new Error(`Failed to build collection creation transaction: ${createResponse.statusText}`);
      }

      const {
        success,
        xdr: preparedXdr,
        simulation,
        network: stellarNetwork,
        factoryContract,
        airdrop
      } = await createResponse.json();

      if (!success) {
        throw new Error('Failed to build collection creation transaction');
      }

      console.log('Transaction built successfully:', {
        factoryContract,
        hasAirdrop: !!airdrop,
        simulationSuccess: simulation.success
      });

      // Step 2: Sign and submit the collection creation transaction
      const networkPassphrase = getNetworkPassphrase();

      const signedTx = await signTransaction(preparedXdr, {
        networkPassphrase: networkPassphrase
      });

      if (!signedTx) {
        throw new Error('User cancelled transaction signing');
      }

      // Submit the signed transaction
      const submitResponse = await fetch('/api/stellar/submit', {
        method: 'POST',
        headers: { 'Content-Type': 'application/json' },
        body: JSON.stringify({
          signedXdr: signedTx,
          network: stellarNetwork
        })
      });

      const submitResult = await submitResponse.json();
      if (!submitResult.success) {
        throw new Error(`Transaction failed: ${submitResult.error}`);
      }

      const hash = submitResult.hash;
      console.log('Collection created successfully:', hash);

      // Log warning if present
      if (submitResult.warning) {
        console.log('Transaction warning:', submitResult.warning);
      }

      // Step 3: Handle airdrop if specified
      let airdropResults = [];
      if (airdrop && airdrop.needsMintAfterCreation) {
        console.log(`Processing airdrop for ${airdrop.recipient}`);

        // Wait for collection creation to be confirmed (simplified for demo)
        await new Promise(resolve => setTimeout(resolve, 2000));

        // Get the collection ID from the transaction result
        // In a real implementation, you'd parse this from the transaction result
        const collectionId = Math.floor(Math.random() * 1000) + 1; // Mock for now

        // Build mint transaction
        const mintResponse = await fetch('/api/factory/mint', {
          method: 'POST',
          headers: { 'Content-Type': 'application/json' },
          body: JSON.stringify({
            collectionId,
            recipient: airdrop.recipient,
            amount: airdrop.amount,
            userAddress: publicKey,
            network: stellarNetwork
          })
        });

        const mintData = await mintResponse.json();
        if (mintData.success) {
          const signedMintTx = await signTransaction(mintData.mintXdr, {
            networkPassphrase: networkPassphrase
          });
          if (signedMintTx) {
            const mintSubmitResponse = await fetch('/api/stellar/submit', {
              method: 'POST',
              headers: { 'Content-Type': 'application/json' },
              body: JSON.stringify({
                signedXdr: signedMintTx,
                network: stellarNetwork
              })
            });

            const mintSubmitResult = await mintSubmitResponse.json();
            if (mintSubmitResult.success) {
              airdropResults.push({
                recipient: airdrop.recipient,
                amount: airdrop.amount,
                hash: mintSubmitResult.hash
              });
            }
          }
        }
      }

      const newCollection: NFTCollection = {
        name: nftPlan.collectionName,
        count: nftPlan.totalSupply,
        description: nftPlan.description,
        royaltyPercentage: nftPlan.royaltiesPct,
        mediaUrl: nftPlan.mediaUrl,
        airdropAddress: nftPlan.airdrop?.recipient,
        contractAddress: factoryContract,
        transactionHash: hash
      };

      // Save the creation to our database
      try {
        await fetch('/api/creations/save', {
          method: 'POST',
          headers: { 'Content-Type': 'application/json' },
          body: JSON.stringify({
            type: 'nft',
            userAddress: publicKey,
            network,
            plan: nftPlan,
            txHash: hash,
            name: nftPlan.collectionName,
            symbol: nftPlan.symbol,
            supply: nftPlan.totalSupply,
            description: nftPlan.description,
            royalties: nftPlan.royaltiesPct,
            imageUrl: nftPlan.mediaUrl
          })
        });
      } catch (saveError) {
        console.error('Failed to save creation:', saveError);
        // Don't fail the whole flow if saving fails
      }

      setFinalCollection(newCollection);
      setCurrentPhase(FlowPhase.DONE);
      
      // Add success message to chat
      const successMessage: Message = {
        role: 'assistant',
        content: `🎉 **Your NFT collection has been created successfully!**\\n\\n📋 **Transaction Hash:** ${hash}\\n🔗 **Factory Contract:** ${factoryContract}\\n${airdropResults.length > 0 ? `\\n🎁 **Airdrops:** ${airdropResults.length} successful airdrops to specified recipients\\n` : ''}\\n✨ Your "${nftPlan.collectionName}" collection is now live on Stellar ${stellarNetwork}!`,
        timestamp: new Date()
      };
      setMessages(prev => [...prev, successMessage]);
=======
    setIsMinting(true);
    setCurrentStep(FlowStep.SIGNING);

    try {
      // Step 1: Build transaction
      const mintResponse = await fetch('/api/nft/mint', {
        method: 'POST',
        headers: {
          'Content-Type': 'application/json',
        },
        body: JSON.stringify({
          collectionName: nftPlan.collectionName,
          symbol: nftPlan.symbol,
          totalSupply: nftPlan.totalSupply,
          description: nftPlan.description,
          royaltiesPct: nftPlan.royaltiesPct,
          mediaUrl: nftPlan.mediaUrl,
          airdrop: nftPlan.airdrop,
          network
        }),
      });

      if (!mintResponse.ok) {
        throw new Error(`Failed to build transaction: ${mintResponse.statusText}`);
      }

      const { xdr } = await mintResponse.json();

      // Step 2: Sign transaction
      if (!signTransaction) {
        throw new Error('Wallet not properly connected');
      }

      const signedXdr = await signTransaction(xdr, { networkPassphrase: network === 'MAINNET' ? 'Public Global Stellar Network ; September 2015' : 'Test SDF Network ; September 2015' });

      // Step 3: Submit transaction
      const submitResponse = await fetch('/api/tx/submit', {
        method: 'POST',
        headers: {
          'Content-Type': 'application/json',
        },
        body: JSON.stringify({
          signedXdr,
          network
        }),
      });

      if (!submitResponse.ok) {
        throw new Error(`Failed to submit transaction: ${submitResponse.statusText}`);
      }

      const { hash, explorerUrl } = await submitResponse.json();

      const newCollection: NFTCollection = {
        name: nftPlan.collectionName,
        count: nftPlan.totalSupply,
        description: nftPlan.description,
        royaltyPercentage: nftPlan.royaltiesPct,
        mediaUrl: nftPlan.mediaUrl,
        airdropAddress: nftPlan.airdrop?.recipient,
        contractAddress: 'CA7QYNF7JWCXVS5456KQEQ3XQWXCQXVTLWGUJ5FJZTVLD6OGZVSB2LLY',
        transactionHash: hash
      };

      setFinalCollection(newCollection);
      setCurrentStep(FlowStep.SUCCESS);
>>>>>>> a9c5f48a

    } catch (error) {
      console.error('Transaction failed:', error);
      
<<<<<<< HEAD
      // Extract meaningful error message
      let errorMessage = 'Unknown error';
      if (error instanceof Error) {
        errorMessage = error.message;
      } else if (typeof error === 'string') {
        errorMessage = error;
      }
      
=======
>>>>>>> a9c5f48a
      // Log error to API if available
      try {
        await fetch('/api/log', {
          method: 'POST',
          headers: { 'Content-Type': 'application/json' },
          body: JSON.stringify({
            stage: 'minting',
<<<<<<< HEAD
            error: errorMessage,
            planId: `${nftPlan.collectionName}-${Date.now()}`,
            errorDetails: error
=======
            error: error instanceof Error ? error.message : 'Unknown error',
            planId: `${nftPlan.collectionName}-${Date.now()}`
>>>>>>> a9c5f48a
          })
        });
      } catch (logError) {
        console.error('Failed to log error:', logError);
      }

<<<<<<< HEAD
      // Provide specific error messages based on common issues
      let userErrorMessage = '';
      if (errorMessage.includes('Wallet not connected')) {
        userErrorMessage = `⚠️ **Wallet Connection Error**\\n\\nYour wallet is not properly connected. Please reconnect your wallet and try again.`;
      } else if (errorMessage.includes('User rejected') || errorMessage.includes('User denied')) {
        userErrorMessage = `⚠️ **Transaction Cancelled**\\n\\nYou cancelled the transaction in your wallet. Click "Yes - Mint NFTs" to try again.`;
      } else if (errorMessage.includes('insufficient') || errorMessage.includes('balance')) {
        userErrorMessage = `⚠️ **Insufficient Balance**\\n\\nYou don't have enough XLM to pay for transaction fees. Please add XLM to your wallet and try again.`;
      } else if (errorMessage.includes('timeout') || errorMessage.includes('network')) {
        userErrorMessage = `⚠️ **Network Error**\\n\\nNetwork connection issue. Please check your internet connection and try again.`;
      } else {
        userErrorMessage = `⚠️ **Transaction Error**\\n\\n${errorMessage}\\n\\n**Solutions:**\\n- Check your wallet connection\\n- Ensure you have enough XLM for fees\\n- Try using the CLI commands instead`;
      }

      const assistantErrorMessage: Message = {
        role: 'assistant',
        content: `${userErrorMessage}\\n\\n💡 **Alternative:** You can use the CLI commands shown in the previous step to mint directly via Stellar CLI.\\n\\nYour plan is saved - just click "Yes - Mint NFTs" to retry the UI mint.`,
        timestamp: new Date()
      };
      setMessages(prev => [...prev, assistantErrorMessage]);
      setCurrentPhase(FlowPhase.CLI_COMMANDS); // Go back to CLI commands page to show alternative
=======
      const errorMessage: Message = {
        role: 'assistant',
        content: `Transaction failed: ${error instanceof Error ? error.message : 'Unknown error'}. Please try again or modify your plan.`,
        timestamp: new Date()
      };
      setMessages(prev => [...prev, errorMessage]);
      setCurrentStep(FlowStep.PLAN_READY);
>>>>>>> a9c5f48a
    }

    setIsMinting(false);
  };

  const generateImage = async (prompt: string) => {
<<<<<<< HEAD
    if (!prompt || prompt.trim().length < 5) {
      const errorMessage: Message = {
        role: 'assistant',
        content: "⚠️ **Please provide a more detailed description for your NFT image.**\\n\\nI need at least **5 characters** to create something amazing! 🎨",
        timestamp: new Date()
      };
      setMessages(prev => [...prev, errorMessage]);
      return;
    }

=======
>>>>>>> a9c5f48a
    setIsGeneratingImage(true);
    try {
      const response = await fetch('/api/ai/image/generate', {
        method: 'POST',
        headers: {
          'Content-Type': 'application/json',
        },
        body: JSON.stringify({
<<<<<<< HEAD
          prompt: prompt.trim(),
=======
          prompt,
>>>>>>> a9c5f48a
          size: "1024x1024"
        }),
      });

      if (!response.ok) {
<<<<<<< HEAD
        const errorData = await response.json();
        throw new Error(errorData.error || `HTTP error! status: ${response.status}`);
=======
        throw new Error(`HTTP error! status: ${response.status}`);
>>>>>>> a9c5f48a
      }

      const data = await response.json();
      setGeneratedImage(data.imageUrl);
<<<<<<< HEAD
      setImagePrompt(data.prompt || prompt); // Use cleaned prompt if available
=======
      setImagePrompt(prompt);
>>>>>>> a9c5f48a

    } catch (error) {
      console.error('Image generation failed:', error);
      const errorMessage: Message = {
        role: 'assistant',
<<<<<<< HEAD
        content: `⚠️ **I had trouble generating that image:**\\n${error instanceof Error ? error.message : 'Unknown error'}\\n\\n🎨 **Try being more specific about what you want to see!**\\n\\n**Examples:**\\n- **A majestic dragon with golden scales**\\n- **A cute robot in a futuristic city**`,
=======
        content: `Failed to generate image: ${error instanceof Error ? error.message : 'Unknown error'}. Please try a different prompt.`,
>>>>>>> a9c5f48a
        timestamp: new Date()
      };
      setMessages(prev => [...prev, errorMessage]);
    }
    setIsGeneratingImage(false);
  };

  const acceptImage = () => {
    if (generatedImage) {
      setNftPlan(prev => ({
        ...prev,
        mediaUrl: generatedImage,
        mediaPrompt: imagePrompt
      }));
<<<<<<< HEAD
      setCurrentPhase(FlowPhase.CONFIRMING);
=======
      setCurrentStep(FlowStep.PLAN_READY);
>>>>>>> a9c5f48a
    }
  };

  const regenerateImage = () => {
    if (imagePrompt) {
      generateImage(imagePrompt);
    }
  };

  const refineImage = () => {
    setGeneratedImage(null);
<<<<<<< HEAD
    // Add a helpful message
    const refineMessage: Message = {
      role: 'assistant',
      content: "✨ **Let's refine your image!**\\n\\nEdit the prompt below to describe exactly what you want to see, then generate a new image.",
      timestamp: new Date()
    };
    setMessages(prev => [...prev, refineMessage]);
  };

  const resetFlow = () => {
    clearNudgeTimeout();
    setCurrentPhase(FlowPhase.COLLECTING);
    setMessages([{
      role: 'assistant',
      content: "🧙‍♂️ **Ready for another magical NFT creation?**\\n\\nLet's bring your next digital collection to life!\\n\\n✨ **What I can help you with:**\\n- Create NFT collections with custom names and symbols\\n- Generate stunning AI artwork for your NFTs\\n- Set up royalties and airdrops\\n- Deploy everything to Stellar's network\\n\\n💬 **Would you like to start by naming your NFT collection, or do you have a question first?**\\n\\nFeel free to ask questions or jump right in!",
=======
  };

  const resetFlow = () => {
    clearInactivityTimeout();
    setCurrentStep(FlowStep.CONVERSATION);
    setMessages([{
      role: 'assistant',
      content: "🧙‍♂️ Ready for another magical NFT creation? Tell me what you'd like to create!",
>>>>>>> a9c5f48a
      timestamp: new Date()
    }]);
    setNftPlan({
      network,
      isComplete: false,
      needsInfo: ['collectionName', 'symbol', 'totalSupply', 'mediaUrl']
    });
    setFinalCollection(null);
    setIsLoading(false);
    setIsMinting(false);
    setGeneratedImage(null);
    setImagePrompt('');
    setIsGeneratingImage(false);
<<<<<<< HEAD
    setCliCommands([]);
    setLastMessageRole('assistant');
    
    // Reset collect state
    setCollectState({
      missing: ['collectionName', 'symbol', 'totalSupply', 'mediaUrlOrPrompt'],
      awaitingField: 'collectionName',
      inFlight: false,
      nudgeCountForField: {},
      lastNudgeKey: undefined
    });
=======
    startInactivityTimeout();
>>>>>>> a9c5f48a
  };

  if (!isConnected) {
    return (
      <div className="container mx-auto px-6 py-12">
        <div className="max-w-2xl mx-auto text-center">
          <h1 className="text-3xl font-bold text-readable mb-4">
            Create NFTs from Prompts
          </h1>
          <p className="text-readable-muted mb-8">
            Connect your wallet to start creating NFT collections using natural language
          </p>
          <Card className="p-8">
            <CardContent className="text-center">
              <p className="text-lg text-muted-foreground">
                Please connect your Stellar wallet to continue
              </p>
            </CardContent>
          </Card>
        </div>
      </div>
    );
  }

  return (
    <div className="min-h-screen bg-bg-light dark:bg-bg-dark">
      <div className="max-w-4xl mx-auto p-6">
        {/* Header */}
        <div className="text-center mb-8">
          <div className="flex items-center justify-between mb-4">
            <div></div>
            <h1 className="hackmeridian-headline text-4xl font-bold text-readable">
              AI NFT CREATION WIZARD
            </h1>
            <NetworkToggle />
          </div>
          <p className="text-xl text-readable-muted">
            Chat with the wizard to create your perfect NFT collection
          </p>
          <div className="mt-4">
            <Button
              onClick={handleQuickCreateNFT}
              disabled={isMinting || !isConnected}
              className="bg-gradient-to-r from-purple-600 to-blue-600 hover:from-purple-700 hover:to-blue-700 text-white px-6 py-2"
            >
              {isMinting ? (
                <>
                  <Loader2 className="w-4 h-4 mr-2 animate-spin" />
                  Creating & Signing...
                </>
              ) : !isConnected ? (
                <>
                  🔗 Connect Wallet First
                </>
              ) : (
                <>
                  🚀 Quick Create & Sign NFT
                </>
              )}
            </Button>
            <p className="text-sm text-muted-foreground mt-2">
              {!isConnected
                ? "Connect your Stellar wallet to create and sign NFT transactions"
                : "Creates a test NFT collection with default settings and opens wallet for signing"
              }
            </p>
          </div>
        </div>

        {/* Progress Steps */}
        <div className="flex items-center justify-center mb-8">
          <div className="flex items-center gap-4">
            <div className={`flex items-center gap-2 px-4 py-2 rounded-full text-sm font-medium ${
<<<<<<< HEAD
              currentPhase === FlowPhase.COLLECTING ? 'bg-primary text-primary-foreground' : 
              [FlowPhase.IMAGE_GENERATION, FlowPhase.CONFIRMING, FlowPhase.MINTING, FlowPhase.DONE].includes(currentPhase) ? 'bg-green-500 text-white' : 'bg-muted text-muted-foreground'
=======
              currentStep === FlowStep.CONVERSATION ? 'bg-primary text-primary-foreground' : 
              [FlowStep.PLAN_READY, FlowStep.SIGNING, FlowStep.SUCCESS].includes(currentStep) ? 'bg-green-500 text-white' : 'bg-muted text-muted-foreground'
>>>>>>> a9c5f48a
            }`}>
              <span className="w-6 h-6 rounded-full bg-white/20 flex items-center justify-center text-xs">1</span>
              Chat with AI
            </div>
            <div className="w-8 h-px bg-border" />
            <div className={`flex items-center gap-2 px-4 py-2 rounded-full text-sm font-medium ${
<<<<<<< HEAD
              currentPhase === FlowPhase.IMAGE_GENERATION ? 'bg-primary text-primary-foreground' : 
              [FlowPhase.CONFIRMING, FlowPhase.MINTING, FlowPhase.DONE].includes(currentPhase) ? 'bg-green-500 text-white' : 'bg-muted text-muted-foreground'
=======
              currentStep === FlowStep.IMAGE_GENERATION ? 'bg-primary text-primary-foreground' : 
              [FlowStep.PLAN_READY, FlowStep.SIGNING, FlowStep.SUCCESS].includes(currentStep) ? 'bg-green-500 text-white' : 'bg-muted text-muted-foreground'
>>>>>>> a9c5f48a
            }`}>
              <span className="w-6 h-6 rounded-full bg-white/20 flex items-center justify-center text-xs">2</span>
              Generate Image
            </div>
            <div className="w-8 h-px bg-border" />
            <div className={`flex items-center gap-2 px-4 py-2 rounded-full text-sm font-medium ${
<<<<<<< HEAD
              currentPhase === FlowPhase.CONFIRMING ? 'bg-primary text-primary-foreground' : 
              [FlowPhase.CLI_COMMANDS, FlowPhase.MINTING, FlowPhase.DONE].includes(currentPhase) ? 'bg-green-500 text-white' : 'bg-muted text-muted-foreground'
=======
              currentStep === FlowStep.PLAN_READY ? 'bg-primary text-primary-foreground' : 
              [FlowStep.SIGNING, FlowStep.SUCCESS].includes(currentStep) ? 'bg-green-500 text-white' : 'bg-muted text-muted-foreground'
>>>>>>> a9c5f48a
            }`}>
              <span className="w-6 h-6 rounded-full bg-white/20 flex items-center justify-center text-xs">3</span>
              Review Plan
            </div>
            <div className="w-8 h-px bg-border" />
            <div className={`flex items-center gap-2 px-4 py-2 rounded-full text-sm font-medium ${
<<<<<<< HEAD
              currentPhase === FlowPhase.CLI_COMMANDS ? 'bg-primary text-primary-foreground' : 
              [FlowPhase.MINTING, FlowPhase.DONE].includes(currentPhase) ? 'bg-green-500 text-white' : 'bg-muted text-muted-foreground'
            }`}>
              <span className="w-6 h-6 rounded-full bg-white/20 flex items-center justify-center text-xs">4</span>
              Sign
            </div>
            <div className="w-8 h-px bg-border" />
            <div className={`flex items-center gap-2 px-4 py-2 rounded-full text-sm font-medium ${
              currentPhase === FlowPhase.MINTING ? 'bg-primary text-primary-foreground' : 
              currentPhase === FlowPhase.DONE ? 'bg-green-500 text-white' : 'bg-muted text-muted-foreground'
            }`}>
              <span className="w-6 h-6 rounded-full bg-white/20 flex items-center justify-center text-xs">5</span>
=======
              currentStep === FlowStep.SIGNING ? 'bg-primary text-primary-foreground' : 
              currentStep === FlowStep.SUCCESS ? 'bg-green-500 text-white' : 'bg-muted text-muted-foreground'
            }`}>
              <span className="w-6 h-6 rounded-full bg-white/20 flex items-center justify-center text-xs">4</span>
>>>>>>> a9c5f48a
              Deploy NFTs
            </div>
          </div>
        </div>

        {/* Main Content */}
<<<<<<< HEAD
        {currentPhase === FlowPhase.COLLECTING && (
=======
        {currentStep === FlowStep.CONVERSATION && (
>>>>>>> a9c5f48a
          <div className="grid grid-cols-1 lg:grid-cols-3 gap-6">
            {/* Chat Interface */}
            <Card className="lg:col-span-2">
              <CardHeader>
                <CardTitle className="flex items-center gap-2">
                  <MessageCircle className="w-5 h-5 text-primary" />
                  Chat with the NFT Wizard
                </CardTitle>
                <CardDescription>
                  Describe your NFT collection and I'll help you create it step by step
                </CardDescription>
              </CardHeader>
              <CardContent>
                {/* Messages */}
                <div className="h-96 overflow-y-auto space-y-4 mb-4 p-4 bg-muted/30 rounded-lg">
                  {messages.map((message, index) => (
                    <div
                      key={index}
                      className={`flex ${message.role === 'user' ? 'justify-end' : 'justify-start'}`}
                    >
                      <div
                        className={`max-w-[80%] p-3 rounded-lg ${
                          message.role === 'user'
                            ? 'bg-primary text-primary-foreground'
                            : 'bg-card text-card-foreground border'
                        }`}
                      >
                        {message.role === 'assistant' && (
                          <div className="flex items-center gap-2 mb-2">
                            <Image
                              src="/wizzard.svg"
                              alt="Wizard"
                              width={16}
                              height={16}
                              className="object-contain"
                            />
                            <span className="text-xs font-medium text-muted-foreground">
                              NFT Wizard
                            </span>
                          </div>
                        )}
<<<<<<< HEAD
                        <div className="text-sm whitespace-pre-wrap">
                          {message.content.split('\\n').map((line, i) => (
                            <div key={i} className={i > 0 ? 'mt-2' : ''}>
                              {line}
                            </div>
                          ))}
                        </div>
=======
                        <p className="text-sm whitespace-pre-wrap">{message.content}</p>
>>>>>>> a9c5f48a
                        <p className="text-xs opacity-60 mt-1">
                          {message.timestamp.toLocaleTimeString()}
                        </p>
                      </div>
                    </div>
                  ))}
                  {isLoading && (
                    <div className="flex justify-start">
                      <div className="bg-card text-card-foreground border p-3 rounded-lg">
                        <div className="flex items-center gap-2">
                          <Image
                            src="/wizzard.svg"
                            alt="Wizard"
                            width={16}
                            height={16}
                            className="object-contain"
                          />
                          <Loader2 className="w-4 h-4 animate-spin" />
                          <span className="text-sm text-muted-foreground">
                            Wizard is thinking...
                          </span>
                        </div>
                      </div>
                    </div>
                  )}
                  <div ref={messagesEndRef} />
                </div>

                {/* Message Input */}
                <div className="flex gap-2">
                  <Textarea
                    value={currentMessage}
                    onChange={(e) => setCurrentMessage(e.target.value)}
                    onKeyDown={handleKeyDown}
                    placeholder="Ask about your NFT collection..."
                    disabled={isLoading}
                    rows={2}
                    className="flex-1 resize-none"
                  />
                  <Button
                    onClick={sendMessage}
<<<<<<< HEAD
                    disabled={!currentMessage.trim() || isLoading || collectState.inFlight}
                    size="icon"
                    className="self-end"
                  >
                    {collectState.inFlight ? (
                      <Loader2 className="w-4 h-4 animate-spin" />
                    ) : (
                      <Send className="w-4 h-4" />
                    )}
=======
                    disabled={!currentMessage.trim() || isLoading}
                    size="icon"
                    className="self-end"
                  >
                    <Send className="w-4 h-4" />
>>>>>>> a9c5f48a
                  </Button>
                </div>
              </CardContent>
            </Card>

            {/* Current Plan Sidebar */}
            <Card>
              <CardHeader>
                <CardTitle className="flex items-center gap-2">
                  <Wand2 className="w-5 h-5 text-primary" />
                  Current Plan
                </CardTitle>
              </CardHeader>
              <CardContent className="space-y-4">
                {nftPlan.collectionName && (
                  <div>
                    <label className="text-sm font-medium text-muted-foreground">Collection Name</label>
                    <p className="font-semibold">{nftPlan.collectionName}</p>
                  </div>
                )}
                
                {nftPlan.symbol && (
                  <div>
                    <label className="text-sm font-medium text-muted-foreground">Symbol</label>
                    <p className="font-semibold">{nftPlan.symbol}</p>
                  </div>
                )}
                
                {nftPlan.totalSupply && (
                  <div>
                    <label className="text-sm font-medium text-muted-foreground">Total Supply</label>
                    <p className="font-semibold">{nftPlan.totalSupply} NFTs</p>
                  </div>
                )}
                
                {nftPlan.description && (
                  <div>
                    <label className="text-sm font-medium text-muted-foreground">Description</label>
                    <p className="text-sm">{nftPlan.description}</p>
                  </div>
                )}
                
                {nftPlan.royaltiesPct !== undefined && (
                  <div>
                    <label className="text-sm font-medium text-muted-foreground">Royalties</label>
                    <p className="font-semibold">{nftPlan.royaltiesPct}%</p>
                  </div>
                )}
                
                {nftPlan.mediaUrl && (
                  <div>
                    <label className="text-sm font-medium text-muted-foreground">Media URL</label>
                    <p className="text-sm break-all">{nftPlan.mediaUrl}</p>
                  </div>
                )}
                
                {nftPlan.mediaPrompt && (
                  <div>
                    <label className="text-sm font-medium text-muted-foreground">Image Prompt</label>
                    <p className="text-sm">{nftPlan.mediaPrompt}</p>
                  </div>
                )}
                
                {nftPlan.airdrop?.recipient && (
                  <div>
                    <label className="text-sm font-medium text-muted-foreground">Airdrop To</label>
                    <p className="text-sm font-mono break-all">{nftPlan.airdrop.recipient}</p>
                    {nftPlan.airdrop.amount && (
                      <p className="text-xs text-muted-foreground">{nftPlan.airdrop.amount} NFTs</p>
                    )}
                  </div>
                )}

                <div>
                  <label className="text-sm font-medium text-muted-foreground">Network</label>
                  <p className="font-semibold">{network}</p>
                </div>

<<<<<<< HEAD
                {nftPlan.pendingConfirmation && (
                  <div>
                    <label className="text-sm font-medium text-muted-foreground">Pending Confirmation</label>
                    <Badge variant="secondary" className="w-full justify-center mt-1">
                      ⏳ Confirming {nftPlan.pendingConfirmation.field}
                    </Badge>
                    <p className="text-xs text-muted-foreground mt-1">
                      "{nftPlan.pendingConfirmation.value}"
                    </p>
                  </div>
                )}

                {nftPlan.needsInfo.length > 0 && !nftPlan.pendingConfirmation && (
=======
                {nftPlan.needsInfo.length > 0 && (
>>>>>>> a9c5f48a
                  <div>
                    <label className="text-sm font-medium text-muted-foreground">Still Needed</label>
                    <div className="flex flex-wrap gap-1 mt-1">
                      {nftPlan.needsInfo.map((info) => (
                        <Badge key={info} variant="outline" className="text-xs">
                          {info}
                        </Badge>
                      ))}
                    </div>
                  </div>
                )}

<<<<<<< HEAD
                {nftPlan.isComplete && !nftPlan.pendingConfirmation && (
=======
                {nftPlan.isComplete && (
>>>>>>> a9c5f48a
                  <Badge className="w-full justify-center bg-green-500">
                    <CheckCircle className="w-4 h-4 mr-1" />
                    Plan Complete!
                  </Badge>
                )}
              </CardContent>
            </Card>
          </div>
        )}

<<<<<<< HEAD
        {currentPhase === FlowPhase.IMAGE_GENERATION && (
=======
        {currentStep === FlowStep.IMAGE_GENERATION && (
>>>>>>> a9c5f48a
          <Card className="max-w-2xl mx-auto">
            <CardHeader>
              <CardTitle className="flex items-center gap-2">
                <Sparkles className="w-5 h-5 text-primary" />
                AI Image Generation
              </CardTitle>
              <CardDescription>
                Generate the perfect image for your NFT collection
              </CardDescription>
            </CardHeader>
            <CardContent className="space-y-6">
              {!generatedImage ? (
                <div className="space-y-4">
                  <div>
                    <label className="text-sm font-medium text-muted-foreground">Image Prompt</label>
                    <Textarea
                      value={imagePrompt}
                      onChange={(e) => setImagePrompt(e.target.value)}
                      placeholder="Describe the image you want to generate..."
                      rows={3}
                      className="mt-1"
                    />
                  </div>
                  <Button
                    onClick={() => generateImage(imagePrompt)}
                    disabled={!imagePrompt.trim() || isGeneratingImage}
                    className="w-full"
                  >
                    {isGeneratingImage ? (
                      <>
                        <Loader2 className="w-4 h-4 mr-2 animate-spin" />
                        Generating Image...
                      </>
                    ) : (
                      <>
                        <Sparkles className="w-4 h-4 mr-2" />
                        Generate Image
                      </>
                    )}
                  </Button>
                </div>
              ) : (
                <div className="space-y-4">
                  <div className="text-center">
                    <Image
                      src={generatedImage}
                      alt="Generated NFT image"
                      width={512}
                      height={512}
                      className="rounded-lg mx-auto border"
                    />
                  </div>
                  <div>
                    <label className="text-sm font-medium text-muted-foreground">Prompt Used</label>
                    <p className="text-sm mt-1">{imagePrompt}</p>
                  </div>
<<<<<<< HEAD
                  <div className="space-y-3">
                    <div className="flex gap-2">
                      <Button onClick={regenerateImage} variant="outline" disabled={isGeneratingImage} className="flex-1">
                        {isGeneratingImage ? (
                          <Loader2 className="w-4 h-4 mr-2 animate-spin" />
                        ) : (
                          <Sparkles className="w-4 h-4 mr-2" />
                        )}
                        Regenerate Same
                      </Button>
                      <Button onClick={refineImage} variant="outline" className="flex-1">
                        ✏️ Edit & Regenerate
                      </Button>
                    </div>
                    <Button onClick={acceptImage} className="w-full" size="lg">
                      <CheckCircle className="w-4 h-4 mr-2" />
                      Accept This Image
                    </Button>
                    <p className="text-xs text-center text-muted-foreground">
                      💡 Tip: You can regenerate or edit the prompt until you're happy with the result!
                    </p>
=======
                  <div className="flex gap-3">
                    <Button onClick={regenerateImage} variant="outline" disabled={isGeneratingImage}>
                      {isGeneratingImage ? (
                        <Loader2 className="w-4 h-4 mr-2 animate-spin" />
                      ) : (
                        <Sparkles className="w-4 h-4 mr-2" />
                      )}
                      Regenerate
                    </Button>
                    <Button onClick={refineImage} variant="outline">
                      Edit Prompt
                    </Button>
                    <Button onClick={acceptImage} className="flex-1">
                      <CheckCircle className="w-4 h-4 mr-2" />
                      Accept Image
                    </Button>
>>>>>>> a9c5f48a
                  </div>
                </div>
              )}
            </CardContent>
          </Card>
        )}

<<<<<<< HEAD
        {currentPhase === FlowPhase.CONFIRMING && (
=======
        {currentStep === FlowStep.PLAN_READY && nftPlan.isComplete && (
>>>>>>> a9c5f48a
          <Card className="max-w-2xl mx-auto">
            <CardHeader>
              <CardTitle className="flex items-center gap-2">
                <CheckCircle className="w-5 h-5 text-green-500" />
<<<<<<< HEAD
                ✅ Here's your NFT plan. Do you confirm?
              </CardTitle>
              <CardDescription>
                Review all details carefully before proceeding to mint
=======
                NFT Collection Plan Ready
              </CardTitle>
              <CardDescription>
                Review your collection details before minting
>>>>>>> a9c5f48a
              </CardDescription>
            </CardHeader>
            <CardContent className="space-y-6">
              <div className="bg-muted/50 rounded-lg p-6 space-y-4">
                <div>
                  <label className="text-sm font-medium text-muted-foreground">Collection Name</label>
                  <p className="text-lg font-semibold">{nftPlan.collectionName}</p>
                </div>
                <div>
                  <label className="text-sm font-medium text-muted-foreground">Symbol</label>
                  <p className="text-lg font-semibold">{nftPlan.symbol}</p>
                </div>
                <div>
                  <label className="text-sm font-medium text-muted-foreground">Total Supply</label>
                  <p className="text-lg font-semibold">{nftPlan.totalSupply} NFTs</p>
                </div>
                {nftPlan.description && (
                  <div>
                    <label className="text-sm font-medium text-muted-foreground">Description</label>
                    <p>{nftPlan.description}</p>
                  </div>
                )}
                {nftPlan.royaltiesPct !== undefined && (
                  <div>
                    <label className="text-sm font-medium text-muted-foreground">Royalties</label>
                    <p className="font-semibold">{nftPlan.royaltiesPct}%</p>
                  </div>
                )}
                {nftPlan.mediaUrl && (
                  <div>
<<<<<<< HEAD
                    <label className="text-sm font-medium text-muted-foreground">Media</label>
                    <div className="mt-2">
                      <Image
                        src={nftPlan.mediaUrl}
                        alt="NFT Collection Media"
                        width={200}
                        height={200}
                        className="rounded-lg border object-cover"
                      />
                    </div>
                    <p className="text-xs text-muted-foreground mt-1 break-all">{nftPlan.mediaUrl}</p>
                  </div>
                )}
                {nftPlan.mediaPrompt && (
                  <div>
                    <label className="text-sm font-medium text-muted-foreground">Image Prompt</label>
                    <p className="text-sm italic">"{nftPlan.mediaPrompt}"</p>
=======
                    <label className="text-sm font-medium text-muted-foreground">Media URL</label>
                    <p className="text-sm break-all">{nftPlan.mediaUrl}</p>
>>>>>>> a9c5f48a
                  </div>
                )}
                {nftPlan.airdrop?.recipient && (
                  <div>
<<<<<<< HEAD
                    <label className="text-sm font-medium text-muted-foreground">Airdrop</label>
                    <p className="text-sm font-mono break-all">{nftPlan.airdrop.recipient}</p>
                    {nftPlan.airdrop.amount && (
                      <p className="text-xs text-muted-foreground">{nftPlan.airdrop.amount} NFTs will be airdropped</p>
=======
                    <label className="text-sm font-medium text-muted-foreground">Airdrop Address</label>
                    <p className="text-sm font-mono break-all">{nftPlan.airdrop.recipient}</p>
                    {nftPlan.airdrop.amount && (
                      <p className="text-xs text-muted-foreground">{nftPlan.airdrop.amount} NFTs</p>
>>>>>>> a9c5f48a
                    )}
                  </div>
                )}
                <div>
                  <label className="text-sm font-medium text-muted-foreground">Network</label>
                  <Badge variant="secondary">Stellar {network}</Badge>
<<<<<<< HEAD
                </div>
              </div>
              
              <div className="text-center space-y-3">
                <p className="text-sm text-muted-foreground">
                  Reply <strong>yes</strong> to mint, or <strong>no</strong> to adjust
                </p>
                <div className="flex gap-3">
                  <Button onClick={modifyPlan} variant="outline" className="flex-1">
                    No - Adjust Plan
                  </Button>
                  <Button 
                    onClick={() => {
                      // Generate CLI commands and move to CLI phase
                      const commands = generateCliCommands(nftPlan);
                      setCliCommands(commands);
                      setCurrentPhase(FlowPhase.CLI_COMMANDS);
                    }}
                    disabled={!nftPlan.mediaUrl && !nftPlan.mediaPrompt}
                    className="flex-1"
                  >
                    Yes - Show CLI Commands
                  </Button>
=======
>>>>>>> a9c5f48a
                </div>
              </div>
            </CardContent>
          </Card>
        )}

        {currentPhase === FlowPhase.CLI_COMMANDS && (
          <Card className="max-w-4xl mx-auto">
            <CardHeader>
              <CardTitle className="flex items-center gap-2">
                <CheckCircle className="w-5 h-5 text-green-500" />
                ✅ Your NFT collection **{nftPlan.collectionName} ({nftPlan.symbol})** is ready!
              </CardTitle>
              <CardDescription>
                Run these Soroban CLI commands to mint your NFTs on TESTNET
              </CardDescription>
            </CardHeader>
            <CardContent className="space-y-6">
              {/* Collection Summary */}
              <div className="bg-muted/50 rounded-lg p-6 space-y-3">
                <div className="grid grid-cols-2 gap-4">
                  <div>
                    <label className="text-sm font-medium text-muted-foreground">🔢 Total Supply</label>
                    <p className="text-lg font-semibold">{nftPlan.totalSupply} NFTs</p>
                  </div>
                  <div>
                    <label className="text-sm font-medium text-muted-foreground">👛 Recipient</label>
                    <p className="text-sm font-mono break-all">
                      {nftPlan.airdrop?.recipient || publicKey || 'G...USER_PUBLIC_KEY'}
                    </p>
                  </div>
                </div>
                {nftPlan.mediaUrl && (
                  <div>
                    <label className="text-sm font-medium text-muted-foreground">🖼️ Media</label>
                    <p className="text-sm break-all text-muted-foreground">{nftPlan.mediaUrl}</p>
                  </div>
                )}
              </div>

              {/* CLI Commands */}
              <div className="space-y-4">
                <h3 className="text-lg font-semibold flex items-center gap-2">
                  🚀 Ready-to-use CLI Commands
                </h3>
                
                {cliCommands.map((command, index) => (
                  <div key={index} className="space-y-2">
                    <div className="bg-gray-900 text-green-400 p-4 rounded-lg overflow-x-auto">
                      <pre className="text-sm whitespace-pre-wrap font-mono">
                        {command}
                      </pre>
                    </div>
                    <Button
                      variant="outline"
                      size="sm"
                      onClick={() => navigator.clipboard.writeText(command)}
                      className="w-full"
                    >
                      📋 Copy Command
                    </Button>
                  </div>
                ))}
              </div>

              {/* Instructions */}
              <div className="bg-blue-50 dark:bg-blue-950/30 border border-blue-200 dark:border-blue-800 rounded-lg p-4">
                <h4 className="font-semibold text-blue-900 dark:text-blue-100 mb-2">📋 Instructions:</h4>
                <ol className="text-sm text-blue-800 dark:text-blue-200 space-y-1 list-decimal list-inside">
                  <li>Make sure you have the Stellar CLI installed</li>
                  <li>Ensure your deployer account is configured</li>
                  <li>Copy and run the commands in your terminal</li>
                  <li>Your NFTs will be minted directly on Stellar TESTNET</li>
                </ol>
              </div>

              {/* Development Notice */}
              <div className="bg-yellow-50 dark:bg-yellow-950/30 border border-yellow-200 dark:border-yellow-800 rounded-lg p-4">
                <h4 className="font-semibold text-yellow-900 dark:text-yellow-100 mb-2">🏭 Factory Pattern:</h4>
                <p className="text-sm text-yellow-800 dark:text-yellow-200">
                  This system now uses a Factory/Registry pattern! The Factory contract deploys individual NFT collection contracts 
                  and handles fee routing. The CLI commands above show the new factory-based workflow.
                </p>
              </div>

              {/* Action Buttons */}
              <div className="flex gap-3">
<<<<<<< HEAD
                <Button 
                  onClick={() => setCurrentPhase(FlowPhase.CONFIRMING)} 
                  variant="outline" 
                  className="flex-1"
                >
                  ← Back to Plan
                </Button>
                <Button 
                  onClick={handleSignTransaction}
                  disabled={isMinting}
=======
                <Button onClick={modifyPlan} variant="outline" className="flex-1">
                  Modify Plan
                </Button>
                <Button 
                  onClick={handleSignTransaction}
                  disabled={isMinting || !nftPlan.mediaUrl}
>>>>>>> a9c5f48a
                  className="flex-1"
                >
                  {isMinting ? (
                    <>
                      <Loader2 className="w-4 h-4 mr-2 animate-spin" />
<<<<<<< HEAD
                      Minting via UI...
                    </>
                  ) : (
                    'Or Mint via UI'
=======
                      Minting...
                    </>
                  ) : (
                    'Mint NFTs'
>>>>>>> a9c5f48a
                  )}
                </Button>
                <Button onClick={resetFlow} variant="outline" className="flex-1">
                  Start New Collection
                </Button>
              </div>
            </CardContent>
          </Card>
        )}

        {currentPhase === FlowPhase.MINTING && (
          <Card className="max-w-2xl mx-auto">
            <CardContent className="py-12 text-center">
              <Loader2 className="w-12 h-12 animate-spin text-primary mx-auto mb-4" />
              <h3 className="text-lg font-semibold mb-2">Minting NFT Collection</h3>
              <p className="text-muted-foreground mb-4">
                Please sign the transaction in your Freighter wallet...
              </p>
              <Badge variant="outline">Connected: {publicKey?.slice(0, 8)}...{publicKey?.slice(-8)}</Badge>
            </CardContent>
          </Card>
        )}

<<<<<<< HEAD
        {currentPhase === FlowPhase.DONE && finalCollection && (
=======
        {currentStep === FlowStep.SUCCESS && finalCollection && (
>>>>>>> a9c5f48a
          <Card className="max-w-2xl mx-auto">
            <CardContent className="py-12 text-center">
              <CheckCircle className="w-16 h-16 text-green-500 mx-auto mb-6" />
              <h3 className="text-2xl font-bold mb-2">🎉 Your NFT collection has been created!</h3>
              <p className="text-muted-foreground mb-8">
<<<<<<< HEAD
                <strong>"{finalCollection.name}"</strong> collection is now live on Stellar {network}
=======
                Your "{finalCollection.name}" collection has been successfully deployed to Stellar {network}
>>>>>>> a9c5f48a
              </p>
              
              <div className="space-y-4 text-left bg-muted/50 rounded-lg p-6 mb-8">
                <div>
                  <label className="text-sm font-medium text-muted-foreground">Collection Name</label>
                  <p className="font-semibold">{finalCollection.name}</p>
                </div>
                <div>
                  <label className="text-sm font-medium text-muted-foreground">Supply</label>
                  <p className="font-semibold">{finalCollection.count} NFTs</p>
                </div>
<<<<<<< HEAD
                {finalCollection.mediaUrl && (
                  <div>
                    <label className="text-sm font-medium text-muted-foreground">Collection Image</label>
                    <div className="mt-2">
                      <Image
                        src={finalCollection.mediaUrl}
                        alt="Collection Media"
                        width={150}
                        height={150}
                        className="rounded-lg border object-cover mx-auto"
                      />
                    </div>
                  </div>
                )}
=======
>>>>>>> a9c5f48a
                {finalCollection.airdropAddress && (
                  <div>
                    <label className="text-sm font-medium text-muted-foreground">Airdropped To</label>
                    <p className="font-mono text-sm break-all">{finalCollection.airdropAddress}</p>
                  </div>
                )}
                <div>
                  <label className="text-sm font-medium text-muted-foreground">Contract Address</label>
                  <p className="font-mono text-sm break-all">{finalCollection.contractAddress}</p>
                </div>
                <div>
                  <label className="text-sm font-medium text-muted-foreground">Transaction Hash</label>
                  <p className="font-mono text-sm break-all">{finalCollection.transactionHash}</p>
                </div>
              </div>

<<<<<<< HEAD
              <div className="space-y-3">
                <div className="flex gap-3">
                  <Button 
                    variant="outline" 
                    asChild
                    className="flex-1"
=======
              <div className="flex gap-3">
                <Button 
                  variant="outline" 
                  asChild
                  className="flex-1"
                >
                  <a 
                    href={getExplorerUrl('tx', finalCollection.transactionHash!)}
                    target="_blank"
                    rel="noopener noreferrer"
>>>>>>> a9c5f48a
                  >
                    <a 
                      href={getExplorerUrl('tx', finalCollection.transactionHash!)}
                      target="_blank"
                      rel="noopener noreferrer"
                    >
                      <ExternalLink className="w-4 h-4 mr-2" />
                      View on Explorer
                    </a>
                  </Button>
                  <Button onClick={resetFlow} className="flex-1" size="lg">
                    Start a New Collection
                  </Button>
                </div>
                <p className="text-xs text-muted-foreground">
                  Your collection is permanently stored on the Stellar blockchain!
                </p>
              </div>
            </CardContent>
          </Card>
        )}
      </div>
    </div>
  );
};

export default NFTCreator;<|MERGE_RESOLUTION|>--- conflicted
+++ resolved
@@ -12,7 +12,6 @@
 import NetworkToggle from './ui/NetworkToggle';
 import Image from 'next/image';
 
-<<<<<<< HEAD
 enum FlowPhase {
   COLLECTING = 'collecting',
   IMAGE_GENERATION = 'image-generation',
@@ -57,14 +56,7 @@
   role: 'user' | 'assistant';
   content: string;
   timestamp: Date;
-=======
-enum FlowStep {
-  CONVERSATION = 'conversation',
-  IMAGE_GENERATION = 'image-generation',
-  PLAN_READY = 'plan-ready',
-  SIGNING = 'signing',
-  SUCCESS = 'success'
->>>>>>> a9c5f48a
+
 }
 
 interface NFTPlan {
@@ -103,7 +95,6 @@
 
 const NFTCreator: React.FC = () => {
   const { isConnected, publicKey, signTransaction } = useWallet();
-<<<<<<< HEAD
   const { network, getExplorerUrl, getNetworkPassphrase } = useNetwork();
   const [currentPhase, setCurrentPhase] = useState<FlowPhase>(FlowPhase.COLLECTING);
   const [collectState, setCollectState] = useState<CollectState>({
@@ -115,27 +106,17 @@
     {
       role: 'assistant',
       content: "🧙‍♂️ **Welcome, fellow creator!**\\n\\nI'm the Stellar NFT Wizard, here to help you bring your digital collection to life on the Stellar blockchain.\\n\\n✨ **What I can help you with:**\\n- Create NFT collections with custom names and symbols\\n- Generate stunning AI artwork for your NFTs\\n- Set up royalties and airdrops\\n- Deploy everything to Stellar's network\\n\\n💬 **Would you like to start by naming your NFT collection, or do you have a question first?**\\n\\nFeel free to ask questions or jump right in!",
-=======
-  const { network, getExplorerUrl } = useNetwork();
-  const [currentStep, setCurrentStep] = useState<FlowStep>(FlowStep.CONVERSATION);
-  const [messages, setMessages] = useState<Message[]>([
-    {
-      role: 'assistant',
-      content: "🧙‍♂️ Greetings! I'm the Stellar NFT Wizard. I'll help you create your NFT collection step by step. To get started, tell me about the NFT collection you'd like to create!",
->>>>>>> a9c5f48a
+
       timestamp: new Date()
     }
   ]);
   const [currentMessage, setCurrentMessage] = useState('');
   const [isLoading, setIsLoading] = useState(false);
   const [isMinting, setIsMinting] = useState(false);
-<<<<<<< HEAD
   const nudgeRef = useRef<ReturnType<typeof setTimeout> | null>(null);
   const [conversationId] = useState(`conv_${Date.now()}_${Math.random().toString(36).substr(2, 9)}`);
   const [lastMessageRole, setLastMessageRole] = useState<'user' | 'assistant'>('assistant');
-=======
-  const [inactivityTimeout, setInactivityTimeout] = useState<NodeJS.Timeout | null>(null);
->>>>>>> a9c5f48a
+
   const [nftPlan, setNftPlan] = useState<NFTPlan>({
     network: 'TESTNET',
     isComplete: false,
@@ -145,7 +126,6 @@
   const [generatedImage, setGeneratedImage] = useState<string | null>(null);
   const [imagePrompt, setImagePrompt] = useState<string>('');
   const [isGeneratingImage, setIsGeneratingImage] = useState(false);
-<<<<<<< HEAD
   const [cliCommands, setCliCommands] = useState<string[]>([]);
   const messagesEndRef = useRef<HTMLDivElement>(null);
 
@@ -432,172 +412,12 @@
 
     // Call the existing transaction handler
     return handleSignTransaction();
-=======
-  const messagesEndRef = useRef<HTMLDivElement>(null);
-
-  useEffect(() => {
-    scrollToBottom();
-  }, [messages]);
-
-  useEffect(() => {
-    if (currentStep === FlowStep.CONVERSATION && !isLoading) {
-      startInactivityTimeout();
-    } else {
-      clearInactivityTimeout();
-    }
-
-    return () => clearInactivityTimeout();
-  }, [currentStep, isLoading]);
-
-  useEffect(() => {
-    // Initialize image prompt from plan when entering image generation
-    if (currentStep === FlowStep.IMAGE_GENERATION && nftPlan.mediaPrompt && !imagePrompt) {
-      setImagePrompt(nftPlan.mediaPrompt);
-      // Auto-generate image if we have a prompt
-      generateImage(nftPlan.mediaPrompt);
-    }
-  }, [currentStep, nftPlan.mediaPrompt, imagePrompt]);
-
-  const scrollToBottom = () => {
-    messagesEndRef.current?.scrollIntoView({ behavior: 'smooth' });
-  };
-
-  const clearInactivityTimeout = () => {
-    if (inactivityTimeout) {
-      clearTimeout(inactivityTimeout);
-      setInactivityTimeout(null);
-    }
-  };
-
-  const startInactivityTimeout = () => {
-    clearInactivityTimeout();
-    const timeout = setTimeout(() => {
-      if (currentStep === FlowStep.CONVERSATION && !isLoading) {
-        const followUpMessage = getFollowUpMessage();
-        if (followUpMessage) {
-          const assistantMessage: Message = {
-            role: 'assistant',
-            content: followUpMessage,
-            timestamp: new Date()
-          };
-          setMessages(prev => [...prev, assistantMessage]);
-        }
-      }
-    }, 3000);
-    setInactivityTimeout(timeout);
-  };
-
-  const getFollowUpMessage = () => {
-    if (nftPlan.needsInfo.includes('collectionName')) {
-      return "What would you like to name your NFT collection?";
-    }
-    if (nftPlan.needsInfo.includes('totalSupply')) {
-      return "How many NFTs should be minted? (1-10,000)";
-    }
-    if (nftPlan.needsInfo.includes('mediaUrl') && !nftPlan.mediaPrompt) {
-      return "Do you have an image prompt or a direct media URL (IPFS) for this collection?";
-    }
-    if (nftPlan.needsInfo.includes('symbol')) {
-      return "What symbol would you like for your collection? (3-12 characters, uppercase)";
-    }
-    return null;
-  };
-
-  const sendMessage = async () => {
-    if (!currentMessage.trim() || isLoading) return;
-
-    clearInactivityTimeout();
-
-    const userMessage: Message = {
-      role: 'user',
-      content: currentMessage,
-      timestamp: new Date()
-    };
-
-    setMessages(prev => [...prev, userMessage]);
-    setCurrentMessage('');
-    setIsLoading(true);
-
-    try {
-      const response = await fetch('/api/nft-wizard', {
-        method: 'POST',
-        headers: {
-          'Content-Type': 'application/json',
-        },
-        body: JSON.stringify({
-          messages: [...messages, userMessage].map(m => ({
-            role: m.role,
-            content: m.content
-          })),
-          currentPlan: nftPlan,
-          network
-        }),
-      });
-
-      if (!response.ok) {
-        throw new Error(`HTTP error! status: ${response.status}`);
-      }
-
-      const data = await response.json();
-
-      const assistantMessage: Message = {
-        role: 'assistant',
-        content: data.message,
-        timestamp: new Date()
-      };
-
-      setMessages(prev => [...prev, assistantMessage]);
-      setNftPlan(data.plan);
-
-      // Check if plan is complete and move to next step
-      if (data.plan.isComplete && currentStep === FlowStep.CONVERSATION) {
-        // If no mediaUrl but has mediaPrompt, go to image generation
-        if (!data.plan.mediaUrl && data.plan.mediaPrompt) {
-          setCurrentStep(FlowStep.IMAGE_GENERATION);
-        } else {
-          setCurrentStep(FlowStep.PLAN_READY);
-        }
-      } else {
-        // Start inactivity timeout for incomplete plans
-        startInactivityTimeout();
-      }
-
-    } catch (error) {
-      console.error('Error sending message:', error);
-      const errorMessage: Message = {
-        role: 'assistant',
-        content: 'I apologize, but I encountered an error. Please try again.',
-        timestamp: new Date()
-      };
-      setMessages(prev => [...prev, errorMessage]);
-      startInactivityTimeout();
-    }
-
-    setIsLoading(false);
-  };
-
-  const handleKeyDown = (e: React.KeyboardEvent) => {
-    if (e.key === 'Enter' && !e.shiftKey) {
-      e.preventDefault();
-      sendMessage();
-    }
-  };
-
-  const modifyPlan = () => {
-    setCurrentStep(FlowStep.CONVERSATION);
-    const modifyMessage: Message = {
-      role: 'assistant',
-      content: "What would you like to change about your NFT collection plan? I can help you modify any aspect of it.",
-      timestamp: new Date()
-    };
-    setMessages(prev => [...prev, modifyMessage]);
->>>>>>> a9c5f48a
+
   };
 
   const handleSignTransaction = async () => {
     if (!nftPlan.collectionName || !nftPlan.totalSupply || !nftPlan.mediaUrl || isMinting) return;
 
-<<<<<<< HEAD
     clearNudgeTimeout();
     setIsMinting(true);
     setCurrentPhase(FlowPhase.MINTING);
@@ -787,79 +607,11 @@
         timestamp: new Date()
       };
       setMessages(prev => [...prev, successMessage]);
-=======
-    setIsMinting(true);
-    setCurrentStep(FlowStep.SIGNING);
-
-    try {
-      // Step 1: Build transaction
-      const mintResponse = await fetch('/api/nft/mint', {
-        method: 'POST',
-        headers: {
-          'Content-Type': 'application/json',
-        },
-        body: JSON.stringify({
-          collectionName: nftPlan.collectionName,
-          symbol: nftPlan.symbol,
-          totalSupply: nftPlan.totalSupply,
-          description: nftPlan.description,
-          royaltiesPct: nftPlan.royaltiesPct,
-          mediaUrl: nftPlan.mediaUrl,
-          airdrop: nftPlan.airdrop,
-          network
-        }),
-      });
-
-      if (!mintResponse.ok) {
-        throw new Error(`Failed to build transaction: ${mintResponse.statusText}`);
-      }
-
-      const { xdr } = await mintResponse.json();
-
-      // Step 2: Sign transaction
-      if (!signTransaction) {
-        throw new Error('Wallet not properly connected');
-      }
-
-      const signedXdr = await signTransaction(xdr, { networkPassphrase: network === 'MAINNET' ? 'Public Global Stellar Network ; September 2015' : 'Test SDF Network ; September 2015' });
-
-      // Step 3: Submit transaction
-      const submitResponse = await fetch('/api/tx/submit', {
-        method: 'POST',
-        headers: {
-          'Content-Type': 'application/json',
-        },
-        body: JSON.stringify({
-          signedXdr,
-          network
-        }),
-      });
-
-      if (!submitResponse.ok) {
-        throw new Error(`Failed to submit transaction: ${submitResponse.statusText}`);
-      }
-
-      const { hash, explorerUrl } = await submitResponse.json();
-
-      const newCollection: NFTCollection = {
-        name: nftPlan.collectionName,
-        count: nftPlan.totalSupply,
-        description: nftPlan.description,
-        royaltyPercentage: nftPlan.royaltiesPct,
-        mediaUrl: nftPlan.mediaUrl,
-        airdropAddress: nftPlan.airdrop?.recipient,
-        contractAddress: 'CA7QYNF7JWCXVS5456KQEQ3XQWXCQXVTLWGUJ5FJZTVLD6OGZVSB2LLY',
-        transactionHash: hash
-      };
-
-      setFinalCollection(newCollection);
-      setCurrentStep(FlowStep.SUCCESS);
->>>>>>> a9c5f48a
+
 
     } catch (error) {
       console.error('Transaction failed:', error);
       
-<<<<<<< HEAD
       // Extract meaningful error message
       let errorMessage = 'Unknown error';
       if (error instanceof Error) {
@@ -868,8 +620,7 @@
         errorMessage = error;
       }
       
-=======
->>>>>>> a9c5f48a
+
       // Log error to API if available
       try {
         await fetch('/api/log', {
@@ -877,21 +628,16 @@
           headers: { 'Content-Type': 'application/json' },
           body: JSON.stringify({
             stage: 'minting',
-<<<<<<< HEAD
             error: errorMessage,
             planId: `${nftPlan.collectionName}-${Date.now()}`,
             errorDetails: error
-=======
-            error: error instanceof Error ? error.message : 'Unknown error',
-            planId: `${nftPlan.collectionName}-${Date.now()}`
->>>>>>> a9c5f48a
+
           })
         });
       } catch (logError) {
         console.error('Failed to log error:', logError);
       }
 
-<<<<<<< HEAD
       // Provide specific error messages based on common issues
       let userErrorMessage = '';
       if (errorMessage.includes('Wallet not connected')) {
@@ -913,22 +659,13 @@
       };
       setMessages(prev => [...prev, assistantErrorMessage]);
       setCurrentPhase(FlowPhase.CLI_COMMANDS); // Go back to CLI commands page to show alternative
-=======
-      const errorMessage: Message = {
-        role: 'assistant',
-        content: `Transaction failed: ${error instanceof Error ? error.message : 'Unknown error'}. Please try again or modify your plan.`,
-        timestamp: new Date()
-      };
-      setMessages(prev => [...prev, errorMessage]);
-      setCurrentStep(FlowStep.PLAN_READY);
->>>>>>> a9c5f48a
+
     }
 
     setIsMinting(false);
   };
 
   const generateImage = async (prompt: string) => {
-<<<<<<< HEAD
     if (!prompt || prompt.trim().length < 5) {
       const errorMessage: Message = {
         role: 'assistant',
@@ -939,8 +676,7 @@
       return;
     }
 
-=======
->>>>>>> a9c5f48a
+
     setIsGeneratingImage(true);
     try {
       const response = await fetch('/api/ai/image/generate', {
@@ -949,41 +685,29 @@
           'Content-Type': 'application/json',
         },
         body: JSON.stringify({
-<<<<<<< HEAD
           prompt: prompt.trim(),
-=======
-          prompt,
->>>>>>> a9c5f48a
+
           size: "1024x1024"
         }),
       });
 
       if (!response.ok) {
-<<<<<<< HEAD
         const errorData = await response.json();
         throw new Error(errorData.error || `HTTP error! status: ${response.status}`);
-=======
-        throw new Error(`HTTP error! status: ${response.status}`);
->>>>>>> a9c5f48a
+
       }
 
       const data = await response.json();
       setGeneratedImage(data.imageUrl);
-<<<<<<< HEAD
       setImagePrompt(data.prompt || prompt); // Use cleaned prompt if available
-=======
-      setImagePrompt(prompt);
->>>>>>> a9c5f48a
+
 
     } catch (error) {
       console.error('Image generation failed:', error);
       const errorMessage: Message = {
         role: 'assistant',
-<<<<<<< HEAD
         content: `⚠️ **I had trouble generating that image:**\\n${error instanceof Error ? error.message : 'Unknown error'}\\n\\n🎨 **Try being more specific about what you want to see!**\\n\\n**Examples:**\\n- **A majestic dragon with golden scales**\\n- **A cute robot in a futuristic city**`,
-=======
-        content: `Failed to generate image: ${error instanceof Error ? error.message : 'Unknown error'}. Please try a different prompt.`,
->>>>>>> a9c5f48a
+
         timestamp: new Date()
       };
       setMessages(prev => [...prev, errorMessage]);
@@ -998,11 +722,8 @@
         mediaUrl: generatedImage,
         mediaPrompt: imagePrompt
       }));
-<<<<<<< HEAD
       setCurrentPhase(FlowPhase.CONFIRMING);
-=======
-      setCurrentStep(FlowStep.PLAN_READY);
->>>>>>> a9c5f48a
+
     }
   };
 
@@ -1014,7 +735,6 @@
 
   const refineImage = () => {
     setGeneratedImage(null);
-<<<<<<< HEAD
     // Add a helpful message
     const refineMessage: Message = {
       role: 'assistant',
@@ -1030,16 +750,7 @@
     setMessages([{
       role: 'assistant',
       content: "🧙‍♂️ **Ready for another magical NFT creation?**\\n\\nLet's bring your next digital collection to life!\\n\\n✨ **What I can help you with:**\\n- Create NFT collections with custom names and symbols\\n- Generate stunning AI artwork for your NFTs\\n- Set up royalties and airdrops\\n- Deploy everything to Stellar's network\\n\\n💬 **Would you like to start by naming your NFT collection, or do you have a question first?**\\n\\nFeel free to ask questions or jump right in!",
-=======
-  };
-
-  const resetFlow = () => {
-    clearInactivityTimeout();
-    setCurrentStep(FlowStep.CONVERSATION);
-    setMessages([{
-      role: 'assistant',
-      content: "🧙‍♂️ Ready for another magical NFT creation? Tell me what you'd like to create!",
->>>>>>> a9c5f48a
+
       timestamp: new Date()
     }]);
     setNftPlan({
@@ -1053,7 +764,6 @@
     setGeneratedImage(null);
     setImagePrompt('');
     setIsGeneratingImage(false);
-<<<<<<< HEAD
     setCliCommands([]);
     setLastMessageRole('assistant');
     
@@ -1065,9 +775,7 @@
       nudgeCountForField: {},
       lastNudgeKey: undefined
     });
-=======
-    startInactivityTimeout();
->>>>>>> a9c5f48a
+
   };
 
   if (!isConnected) {
@@ -1141,46 +849,33 @@
         <div className="flex items-center justify-center mb-8">
           <div className="flex items-center gap-4">
             <div className={`flex items-center gap-2 px-4 py-2 rounded-full text-sm font-medium ${
-<<<<<<< HEAD
               currentPhase === FlowPhase.COLLECTING ? 'bg-primary text-primary-foreground' : 
               [FlowPhase.IMAGE_GENERATION, FlowPhase.CONFIRMING, FlowPhase.MINTING, FlowPhase.DONE].includes(currentPhase) ? 'bg-green-500 text-white' : 'bg-muted text-muted-foreground'
-=======
-              currentStep === FlowStep.CONVERSATION ? 'bg-primary text-primary-foreground' : 
-              [FlowStep.PLAN_READY, FlowStep.SIGNING, FlowStep.SUCCESS].includes(currentStep) ? 'bg-green-500 text-white' : 'bg-muted text-muted-foreground'
->>>>>>> a9c5f48a
+
             }`}>
               <span className="w-6 h-6 rounded-full bg-white/20 flex items-center justify-center text-xs">1</span>
               Chat with AI
             </div>
             <div className="w-8 h-px bg-border" />
             <div className={`flex items-center gap-2 px-4 py-2 rounded-full text-sm font-medium ${
-<<<<<<< HEAD
               currentPhase === FlowPhase.IMAGE_GENERATION ? 'bg-primary text-primary-foreground' : 
               [FlowPhase.CONFIRMING, FlowPhase.MINTING, FlowPhase.DONE].includes(currentPhase) ? 'bg-green-500 text-white' : 'bg-muted text-muted-foreground'
-=======
-              currentStep === FlowStep.IMAGE_GENERATION ? 'bg-primary text-primary-foreground' : 
-              [FlowStep.PLAN_READY, FlowStep.SIGNING, FlowStep.SUCCESS].includes(currentStep) ? 'bg-green-500 text-white' : 'bg-muted text-muted-foreground'
->>>>>>> a9c5f48a
+
             }`}>
               <span className="w-6 h-6 rounded-full bg-white/20 flex items-center justify-center text-xs">2</span>
               Generate Image
             </div>
             <div className="w-8 h-px bg-border" />
             <div className={`flex items-center gap-2 px-4 py-2 rounded-full text-sm font-medium ${
-<<<<<<< HEAD
               currentPhase === FlowPhase.CONFIRMING ? 'bg-primary text-primary-foreground' : 
               [FlowPhase.CLI_COMMANDS, FlowPhase.MINTING, FlowPhase.DONE].includes(currentPhase) ? 'bg-green-500 text-white' : 'bg-muted text-muted-foreground'
-=======
-              currentStep === FlowStep.PLAN_READY ? 'bg-primary text-primary-foreground' : 
-              [FlowStep.SIGNING, FlowStep.SUCCESS].includes(currentStep) ? 'bg-green-500 text-white' : 'bg-muted text-muted-foreground'
->>>>>>> a9c5f48a
+
             }`}>
               <span className="w-6 h-6 rounded-full bg-white/20 flex items-center justify-center text-xs">3</span>
               Review Plan
             </div>
             <div className="w-8 h-px bg-border" />
             <div className={`flex items-center gap-2 px-4 py-2 rounded-full text-sm font-medium ${
-<<<<<<< HEAD
               currentPhase === FlowPhase.CLI_COMMANDS ? 'bg-primary text-primary-foreground' : 
               [FlowPhase.MINTING, FlowPhase.DONE].includes(currentPhase) ? 'bg-green-500 text-white' : 'bg-muted text-muted-foreground'
             }`}>
@@ -1193,23 +888,15 @@
               currentPhase === FlowPhase.DONE ? 'bg-green-500 text-white' : 'bg-muted text-muted-foreground'
             }`}>
               <span className="w-6 h-6 rounded-full bg-white/20 flex items-center justify-center text-xs">5</span>
-=======
-              currentStep === FlowStep.SIGNING ? 'bg-primary text-primary-foreground' : 
-              currentStep === FlowStep.SUCCESS ? 'bg-green-500 text-white' : 'bg-muted text-muted-foreground'
-            }`}>
-              <span className="w-6 h-6 rounded-full bg-white/20 flex items-center justify-center text-xs">4</span>
->>>>>>> a9c5f48a
+
               Deploy NFTs
             </div>
           </div>
         </div>
 
         {/* Main Content */}
-<<<<<<< HEAD
         {currentPhase === FlowPhase.COLLECTING && (
-=======
-        {currentStep === FlowStep.CONVERSATION && (
->>>>>>> a9c5f48a
+
           <div className="grid grid-cols-1 lg:grid-cols-3 gap-6">
             {/* Chat Interface */}
             <Card className="lg:col-span-2">
@@ -1251,7 +938,6 @@
                             </span>
                           </div>
                         )}
-<<<<<<< HEAD
                         <div className="text-sm whitespace-pre-wrap">
                           {message.content.split('\\n').map((line, i) => (
                             <div key={i} className={i > 0 ? 'mt-2' : ''}>
@@ -1259,9 +945,7 @@
                             </div>
                           ))}
                         </div>
-=======
-                        <p className="text-sm whitespace-pre-wrap">{message.content}</p>
->>>>>>> a9c5f48a
+
                         <p className="text-xs opacity-60 mt-1">
                           {message.timestamp.toLocaleTimeString()}
                         </p>
@@ -1303,7 +987,6 @@
                   />
                   <Button
                     onClick={sendMessage}
-<<<<<<< HEAD
                     disabled={!currentMessage.trim() || isLoading || collectState.inFlight}
                     size="icon"
                     className="self-end"
@@ -1313,13 +996,7 @@
                     ) : (
                       <Send className="w-4 h-4" />
                     )}
-=======
-                    disabled={!currentMessage.trim() || isLoading}
-                    size="icon"
-                    className="self-end"
-                  >
-                    <Send className="w-4 h-4" />
->>>>>>> a9c5f48a
+
                   </Button>
                 </div>
               </CardContent>
@@ -1398,7 +1075,6 @@
                   <p className="font-semibold">{network}</p>
                 </div>
 
-<<<<<<< HEAD
                 {nftPlan.pendingConfirmation && (
                   <div>
                     <label className="text-sm font-medium text-muted-foreground">Pending Confirmation</label>
@@ -1412,9 +1088,7 @@
                 )}
 
                 {nftPlan.needsInfo.length > 0 && !nftPlan.pendingConfirmation && (
-=======
-                {nftPlan.needsInfo.length > 0 && (
->>>>>>> a9c5f48a
+
                   <div>
                     <label className="text-sm font-medium text-muted-foreground">Still Needed</label>
                     <div className="flex flex-wrap gap-1 mt-1">
@@ -1427,11 +1101,8 @@
                   </div>
                 )}
 
-<<<<<<< HEAD
                 {nftPlan.isComplete && !nftPlan.pendingConfirmation && (
-=======
-                {nftPlan.isComplete && (
->>>>>>> a9c5f48a
+
                   <Badge className="w-full justify-center bg-green-500">
                     <CheckCircle className="w-4 h-4 mr-1" />
                     Plan Complete!
@@ -1442,11 +1113,8 @@
           </div>
         )}
 
-<<<<<<< HEAD
         {currentPhase === FlowPhase.IMAGE_GENERATION && (
-=======
-        {currentStep === FlowStep.IMAGE_GENERATION && (
->>>>>>> a9c5f48a
+
           <Card className="max-w-2xl mx-auto">
             <CardHeader>
               <CardTitle className="flex items-center gap-2">
@@ -1503,7 +1171,6 @@
                     <label className="text-sm font-medium text-muted-foreground">Prompt Used</label>
                     <p className="text-sm mt-1">{imagePrompt}</p>
                   </div>
-<<<<<<< HEAD
                   <div className="space-y-3">
                     <div className="flex gap-2">
                       <Button onClick={regenerateImage} variant="outline" disabled={isGeneratingImage} className="flex-1">
@@ -1525,24 +1192,7 @@
                     <p className="text-xs text-center text-muted-foreground">
                       💡 Tip: You can regenerate or edit the prompt until you're happy with the result!
                     </p>
-=======
-                  <div className="flex gap-3">
-                    <Button onClick={regenerateImage} variant="outline" disabled={isGeneratingImage}>
-                      {isGeneratingImage ? (
-                        <Loader2 className="w-4 h-4 mr-2 animate-spin" />
-                      ) : (
-                        <Sparkles className="w-4 h-4 mr-2" />
-                      )}
-                      Regenerate
-                    </Button>
-                    <Button onClick={refineImage} variant="outline">
-                      Edit Prompt
-                    </Button>
-                    <Button onClick={acceptImage} className="flex-1">
-                      <CheckCircle className="w-4 h-4 mr-2" />
-                      Accept Image
-                    </Button>
->>>>>>> a9c5f48a
+
                   </div>
                 </div>
               )}
@@ -1550,26 +1200,17 @@
           </Card>
         )}
 
-<<<<<<< HEAD
         {currentPhase === FlowPhase.CONFIRMING && (
-=======
-        {currentStep === FlowStep.PLAN_READY && nftPlan.isComplete && (
->>>>>>> a9c5f48a
+
           <Card className="max-w-2xl mx-auto">
             <CardHeader>
               <CardTitle className="flex items-center gap-2">
                 <CheckCircle className="w-5 h-5 text-green-500" />
-<<<<<<< HEAD
                 ✅ Here's your NFT plan. Do you confirm?
               </CardTitle>
               <CardDescription>
                 Review all details carefully before proceeding to mint
-=======
-                NFT Collection Plan Ready
-              </CardTitle>
-              <CardDescription>
-                Review your collection details before minting
->>>>>>> a9c5f48a
+
               </CardDescription>
             </CardHeader>
             <CardContent className="space-y-6">
@@ -1600,7 +1241,6 @@
                 )}
                 {nftPlan.mediaUrl && (
                   <div>
-<<<<<<< HEAD
                     <label className="text-sm font-medium text-muted-foreground">Media</label>
                     <div className="mt-2">
                       <Image
@@ -1618,32 +1258,22 @@
                   <div>
                     <label className="text-sm font-medium text-muted-foreground">Image Prompt</label>
                     <p className="text-sm italic">"{nftPlan.mediaPrompt}"</p>
-=======
-                    <label className="text-sm font-medium text-muted-foreground">Media URL</label>
-                    <p className="text-sm break-all">{nftPlan.mediaUrl}</p>
->>>>>>> a9c5f48a
+
                   </div>
                 )}
                 {nftPlan.airdrop?.recipient && (
                   <div>
-<<<<<<< HEAD
                     <label className="text-sm font-medium text-muted-foreground">Airdrop</label>
                     <p className="text-sm font-mono break-all">{nftPlan.airdrop.recipient}</p>
                     {nftPlan.airdrop.amount && (
                       <p className="text-xs text-muted-foreground">{nftPlan.airdrop.amount} NFTs will be airdropped</p>
-=======
-                    <label className="text-sm font-medium text-muted-foreground">Airdrop Address</label>
-                    <p className="text-sm font-mono break-all">{nftPlan.airdrop.recipient}</p>
-                    {nftPlan.airdrop.amount && (
-                      <p className="text-xs text-muted-foreground">{nftPlan.airdrop.amount} NFTs</p>
->>>>>>> a9c5f48a
+
                     )}
                   </div>
                 )}
                 <div>
                   <label className="text-sm font-medium text-muted-foreground">Network</label>
                   <Badge variant="secondary">Stellar {network}</Badge>
-<<<<<<< HEAD
                 </div>
               </div>
               
@@ -1667,8 +1297,7 @@
                   >
                     Yes - Show CLI Commands
                   </Button>
-=======
->>>>>>> a9c5f48a
+
                 </div>
               </div>
             </CardContent>
@@ -1756,7 +1385,6 @@
 
               {/* Action Buttons */}
               <div className="flex gap-3">
-<<<<<<< HEAD
                 <Button 
                   onClick={() => setCurrentPhase(FlowPhase.CONFIRMING)} 
                   variant="outline" 
@@ -1767,30 +1395,16 @@
                 <Button 
                   onClick={handleSignTransaction}
                   disabled={isMinting}
-=======
-                <Button onClick={modifyPlan} variant="outline" className="flex-1">
-                  Modify Plan
-                </Button>
-                <Button 
-                  onClick={handleSignTransaction}
-                  disabled={isMinting || !nftPlan.mediaUrl}
->>>>>>> a9c5f48a
+
                   className="flex-1"
                 >
                   {isMinting ? (
                     <>
                       <Loader2 className="w-4 h-4 mr-2 animate-spin" />
-<<<<<<< HEAD
-                      Minting via UI...
                     </>
                   ) : (
                     'Or Mint via UI'
-=======
-                      Minting...
-                    </>
-                  ) : (
-                    'Mint NFTs'
->>>>>>> a9c5f48a
+
                   )}
                 </Button>
                 <Button onClick={resetFlow} variant="outline" className="flex-1">
@@ -1814,21 +1428,15 @@
           </Card>
         )}
 
-<<<<<<< HEAD
         {currentPhase === FlowPhase.DONE && finalCollection && (
-=======
-        {currentStep === FlowStep.SUCCESS && finalCollection && (
->>>>>>> a9c5f48a
+
           <Card className="max-w-2xl mx-auto">
             <CardContent className="py-12 text-center">
               <CheckCircle className="w-16 h-16 text-green-500 mx-auto mb-6" />
               <h3 className="text-2xl font-bold mb-2">🎉 Your NFT collection has been created!</h3>
               <p className="text-muted-foreground mb-8">
-<<<<<<< HEAD
                 <strong>"{finalCollection.name}"</strong> collection is now live on Stellar {network}
-=======
-                Your "{finalCollection.name}" collection has been successfully deployed to Stellar {network}
->>>>>>> a9c5f48a
+
               </p>
               
               <div className="space-y-4 text-left bg-muted/50 rounded-lg p-6 mb-8">
@@ -1840,7 +1448,6 @@
                   <label className="text-sm font-medium text-muted-foreground">Supply</label>
                   <p className="font-semibold">{finalCollection.count} NFTs</p>
                 </div>
-<<<<<<< HEAD
                 {finalCollection.mediaUrl && (
                   <div>
                     <label className="text-sm font-medium text-muted-foreground">Collection Image</label>
@@ -1855,8 +1462,7 @@
                     </div>
                   </div>
                 )}
-=======
->>>>>>> a9c5f48a
+
                 {finalCollection.airdropAddress && (
                   <div>
                     <label className="text-sm font-medium text-muted-foreground">Airdropped To</label>
@@ -1873,25 +1479,13 @@
                 </div>
               </div>
 
-<<<<<<< HEAD
               <div className="space-y-3">
                 <div className="flex gap-3">
                   <Button 
                     variant="outline" 
                     asChild
                     className="flex-1"
-=======
-              <div className="flex gap-3">
-                <Button 
-                  variant="outline" 
-                  asChild
-                  className="flex-1"
-                >
-                  <a 
-                    href={getExplorerUrl('tx', finalCollection.transactionHash!)}
-                    target="_blank"
-                    rel="noopener noreferrer"
->>>>>>> a9c5f48a
+
                   >
                     <a 
                       href={getExplorerUrl('tx', finalCollection.transactionHash!)}

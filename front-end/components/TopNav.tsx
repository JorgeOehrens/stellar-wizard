--- conflicted
+++ resolved
@@ -58,10 +58,7 @@
     { href: '/dashboard', label: 'Created' },
     { href: '/nfts', label: 'NFTs' },
     // { href: '/marketplace', label: 'Marketplace' },
-<<<<<<< HEAD
-=======
 
->>>>>>> 8214a232
     // { href: '/defi', label: 'DeFi' },
     // { href: '/swap', label: 'Swap' },
     // { href: '/lend', label: 'Lend' },

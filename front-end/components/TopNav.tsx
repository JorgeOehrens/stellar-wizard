'use client';

import React, { useState } from 'react';
import Link from 'next/link';
import { usePathname } from 'next/navigation';
import { useWallet } from '../app/providers/WalletProvider';
import { useNetwork } from '../app/providers/NetworkProvider';
import { Button } from './ui/button';
import { Badge } from './ui/badge';
import StellarWizardLogo from './StellarWizardLogo';
import ThemeToggle from './ThemeToggle';
import NetworkToggle from './ui/NetworkToggle';
import WalletAuthModal from './WalletAuthModal';
import { Copy, Check, ExternalLink, RefreshCw } from 'lucide-react';

const TopNav: React.FC = () => {
  const { publicKey, authMethod, disconnect, isConnected, balance, isLoadingBalance, refreshBalance } = useWallet();
  const { network } = useNetwork();
  const pathname = usePathname();
  const [showAuthModal, setShowAuthModal] = useState(false);
  const [copied, setCopied] = useState(false);

  const shortenPublicKey = (key: string): string => {
    if (key.length <= 10) return key;
    return `${key.slice(0, 4)}…${key.slice(-6)}`;
  };

  const copyAddress = async () => {
    if (publicKey) {
      try {
        await navigator.clipboard.writeText(publicKey);
        setCopied(true);
        setTimeout(() => setCopied(false), 2000);
      } catch (err) {
        console.error('Failed to copy address:', err);
      }
    }
  };

  const viewSmartContract = () => {
    const contractId = 'CCUD6UI4DEVSXIX4YSNFNLK6HEAVXSKBYTQHZ5B6GIATEBYSWMONJM7G';
    const networkPath = network === 'MAINNET' ? 'public' : 'testnet';
    const explorerUrl = `https://stellar.expert/explorer/${networkPath}/contract/${contractId}`;
    window.open(explorerUrl, '_blank', 'noopener,noreferrer');
  };

  const getPrimaryBalance = (): string => {
    if (!balance || balance.length === 0) return '0';
    const xlmBalance = balance.find(b => b.asset === 'XLM');
    if (xlmBalance) {
      return parseFloat(xlmBalance.balance).toFixed(2);
    }
    return parseFloat(balance[0].balance).toFixed(2);
  };

  const navLinks = [
    { href: '/', label: 'Home' },
    { href: '/dashboard', label: 'Created' },
    { href: '/nfts', label: 'NFTs' },
    // { href: '/marketplace', label: 'Marketplace' },
<<<<<<< HEAD
    { href: '/defi', label: 'DeFi' },
=======

    // { href: '/defi', label: 'DeFi' },
>>>>>>> 2deb8be5
    // { href: '/swap', label: 'Swap' },
    // { href: '/lend', label: 'Lend' },
    // { href: '/dev/sdk-check', label: 'SDK Test' },
    // { href: '/about', label: 'About' },
  ];

  return (
    <nav className="fixed top-4 left-1/2 -translate-x-1/2 z-50">
      <div className="rounded-2xl bg-white/95 dark:bg-black/40 dark:border-white/10 border border-black/20 backdrop-blur-md px-4 py-2 shadow-2xl max-w-fit">
        <div className="flex items-center gap-6">
          {/* Logo - Icon + Wordmark */}
          <Link href="/" className="flex items-center">
            <StellarWizardLogo size={28} showText={true} variant="horizontal" />
          </Link>

          {/* Navigation links */}
          <nav className="hidden md:flex items-center gap-4">
            {navLinks.slice(1).map((link) => (
              <Link
                key={link.href}
                href={link.href}
                className={`text-sm font-medium transition-colors px-3 py-1.5 rounded-lg ${
                  pathname === link.href
                    ? 'text-hk-yellow bg-black/10 dark:bg-white/10'
                    : 'text-black/80 dark:text-white/80 hover:text-black dark:hover:text-white hover:bg-black/5 dark:hover:bg-white/5'
                }`}
              >
                {link.label}
              </Link>
            ))}
          </nav>

          {/* Network Toggle */}
          <NetworkToggle className="hidden lg:flex" />

          {/* Network Badge */}
          <NetworkToggle variant="badge" className="lg:hidden" />

          {/* Theme toggle */}
          <ThemeToggle />

          {/* Wallet connection */}
          {isConnected ? (
            <div className="flex items-center gap-2">
              {/* Balance Display */}
              <div className="hidden lg:flex items-center gap-2 px-3 py-1.5 bg-black/10 dark:bg-white/10 backdrop-blur rounded-lg">
                <div className="flex items-center gap-1">
                  <span className="text-xs font-medium text-black dark:text-white">
                    {isLoadingBalance ? '...' : `${getPrimaryBalance()} XLM`}
                  </span>
                  <button
                    onClick={refreshBalance}
                    className="p-1 hover:bg-black/10 dark:hover:bg-white/10 rounded transition-colors"
                    title="Refresh balance"
                    disabled={isLoadingBalance}
                  >
                    <RefreshCw className={`h-3 w-3 text-black/70 dark:text-white/70 hover:text-black dark:hover:text-white ${isLoadingBalance ? 'animate-spin' : ''}`} />
                  </button>
                </div>
              </div>

              {/* Wallet Info */}
              <div className="hidden sm:flex items-center gap-2 px-3 py-1.5 bg-black/10 dark:bg-white/10 backdrop-blur rounded-lg">
                <div className="w-2 h-2 bg-green-400 rounded-full"></div>
                <span className="text-xs font-mono text-black dark:text-white">
                  {shortenPublicKey(publicKey!)}
                </span>
                <button
                  onClick={copyAddress}
                  className="ml-1 p-1 hover:bg-black/10 dark:hover:bg-white/10 rounded transition-colors"
                  title={copied ? 'Copied!' : 'Copy wallet address'}
                >
                  {copied ? (
                    <Check className="h-3 w-3 text-green-400" />
                  ) : (
                    <Copy className="h-3 w-3 text-black/70 dark:text-white/70 hover:text-black dark:hover:text-white" />
                  )}
                </button>
                {authMethod && (
                  <Badge variant="secondary" className="text-xs ml-1">
                    {authMethod === 'google' ? 'Google' : 'Kit'}
                  </Badge>
                )}
              </div>

              {/* Smart Contract View Button */}
              <Button
                variant="outline"
                size="sm"
                onClick={viewSmartContract}
                className="h-8 text-xs border-black/20 dark:border-white/20 text-black/80 dark:text-white/80 hover:bg-black/10 dark:hover:bg-white/10 bg-transparent"
                title="View Smart Contract on Stellar Expert"
              >
                <ExternalLink className="h-3 w-3 mr-1" />
                Contract
              </Button>

              <Button
                variant="outline"
                size="sm"
                onClick={disconnect}
                className="h-8 text-xs border-black/20 dark:border-white/20 text-black/80 dark:text-white/80 hover:bg-black/10 dark:hover:bg-white/10 bg-transparent"
              >
                Disconnect
              </Button>
            </div>
          ) : (
            <Button
              size="sm"
              onClick={() => setShowAuthModal(true)}
              className="h-8 text-xs bg-hk-yellow text-black font-semibold hover:bg-hk-yellow/90"
            >
              Connect Wallet
            </Button>
          )}
        </div>
      </div>

      <WalletAuthModal
        isOpen={showAuthModal}
        onClose={() => setShowAuthModal(false)}
      />
    </nav>
  );
};

export default TopNav;<|MERGE_RESOLUTION|>--- conflicted
+++ resolved
@@ -58,12 +58,8 @@
     { href: '/dashboard', label: 'Created' },
     { href: '/nfts', label: 'NFTs' },
     // { href: '/marketplace', label: 'Marketplace' },
-<<<<<<< HEAD
     { href: '/defi', label: 'DeFi' },
-=======
 
-    // { href: '/defi', label: 'DeFi' },
->>>>>>> 2deb8be5
     // { href: '/swap', label: 'Swap' },
     // { href: '/lend', label: 'Lend' },
     // { href: '/dev/sdk-check', label: 'SDK Test' },

'use client';

import React, { useState } from 'react';
import Link from 'next/link';
import { usePathname } from 'next/navigation';
import { useWallet } from '../app/providers/WalletProvider';
import { useNetwork } from '../app/providers/NetworkProvider';
import { Button } from './ui/button';
import { Badge } from './ui/badge';
import StellarWizardLogo from './StellarWizardLogo';
import ThemeToggle from './ThemeToggle';
import NetworkToggle from './ui/NetworkToggle';
import WalletAuthModal from './WalletAuthModal';
import { Copy, Check, ExternalLink, RefreshCw } from 'lucide-react';

const TopNav: React.FC = () => {
  const { publicKey, authMethod, disconnect, isConnected, balance, isLoadingBalance, refreshBalance } = useWallet();
  const { network } = useNetwork();
  const pathname = usePathname();
  const [showAuthModal, setShowAuthModal] = useState(false);
  const [copied, setCopied] = useState(false);

  const shortenPublicKey = (key: string): string => {
    if (key.length <= 10) return key;
    return `${key.slice(0, 4)}…${key.slice(-6)}`;
  };

  const copyAddress = async () => {
    if (publicKey) {
      try {
        await navigator.clipboard.writeText(publicKey);
        setCopied(true);
        setTimeout(() => setCopied(false), 2000);
      } catch (err) {
        console.error('Failed to copy address:', err);
      }
    }
  };

  const viewSmartContract = () => {
    const contractId = 'CCUD6UI4DEVSXIX4YSNFNLK6HEAVXSKBYTQHZ5B6GIATEBYSWMONJM7G';
    const networkPath = network === 'MAINNET' ? 'public' : 'testnet';
    const explorerUrl = `https://stellar.expert/explorer/${networkPath}/contract/${contractId}`;
    window.open(explorerUrl, '_blank', 'noopener,noreferrer');
  };

  const getPrimaryBalance = (): string => {
    if (!balance || balance.length === 0) return '0';
    const xlmBalance = balance.find(b => b.asset === 'XLM');
    if (xlmBalance) {
      return parseFloat(xlmBalance.balance).toFixed(2);
    }
    return parseFloat(balance[0].balance).toFixed(2);
  };

  const navLinks = [
    { href: '/', label: 'Home' },
    { href: '/dashboard', label: 'Created' },
    { href: '/nfts', label: 'NFTs' },
<<<<<<< HEAD
    // { href: '/marketplace', label: 'Marketplace' },
=======
>>>>>>> d4865170
    // { href: '/defi', label: 'DeFi' },
    // { href: '/swap', label: 'Swap' },
    // { href: '/lend', label: 'Lend' },
    // { href: '/dev/sdk-check', label: 'SDK Test' },
    // { href: '/about', label: 'About' },
  ];

  return (
    <nav className="fixed top-4 left-1/2 -translate-x-1/2 z-50">
      <div className="rounded-2xl bg-white/95 dark:bg-black/40 dark:border-white/10 border border-black/20 backdrop-blur-md px-4 py-2 shadow-2xl max-w-fit">
        <div className="flex items-center gap-6">
          {/* Logo - Icon + Wordmark */}
          <Link href="/" className="flex items-center">
            <StellarWizardLogo size={28} showText={true} variant="horizontal" />
          </Link>

          {/* Navigation links */}
          <nav className="hidden md:flex items-center gap-4">
            {navLinks.slice(1).map((link) => (
              <Link
                key={link.href}
                href={link.href}
                className={`text-sm font-medium transition-colors px-3 py-1.5 rounded-lg ${
                  pathname === link.href
                    ? 'text-hk-yellow bg-black/10 dark:bg-white/10'
                    : 'text-black/80 dark:text-white/80 hover:text-black dark:hover:text-white hover:bg-black/5 dark:hover:bg-white/5'
                }`}
              >
                {link.label}
              </Link>
            ))}
          </nav>

          {/* Network Toggle */}
          <NetworkToggle className="hidden lg:flex" />

          {/* Network Badge */}
          <NetworkToggle variant="badge" className="lg:hidden" />

          {/* Theme toggle */}
          <ThemeToggle />

          {/* Wallet connection */}
          {isConnected ? (
            <div className="flex items-center gap-2">
              {/* Balance Display */}
              <div className="hidden lg:flex items-center gap-2 px-3 py-1.5 bg-black/10 dark:bg-white/10 backdrop-blur rounded-lg">
                <div className="flex items-center gap-1">
                  <span className="text-xs font-medium text-black dark:text-white">
                    {isLoadingBalance ? '...' : `${getPrimaryBalance()} XLM`}
                  </span>
                  <button
                    onClick={refreshBalance}
                    className="p-1 hover:bg-black/10 dark:hover:bg-white/10 rounded transition-colors"
                    title="Refresh balance"
                    disabled={isLoadingBalance}
                  >
                    <RefreshCw className={`h-3 w-3 text-black/70 dark:text-white/70 hover:text-black dark:hover:text-white ${isLoadingBalance ? 'animate-spin' : ''}`} />
                  </button>
                </div>
              </div>

              {/* Wallet Info */}
              <div className="hidden sm:flex items-center gap-2 px-3 py-1.5 bg-black/10 dark:bg-white/10 backdrop-blur rounded-lg">
                <div className="w-2 h-2 bg-green-400 rounded-full"></div>
                <span className="text-xs font-mono text-black dark:text-white">
                  {shortenPublicKey(publicKey!)}
                </span>
                <button
                  onClick={copyAddress}
                  className="ml-1 p-1 hover:bg-black/10 dark:hover:bg-white/10 rounded transition-colors"
                  title={copied ? 'Copied!' : 'Copy wallet address'}
                >
                  {copied ? (
                    <Check className="h-3 w-3 text-green-400" />
                  ) : (
                    <Copy className="h-3 w-3 text-black/70 dark:text-white/70 hover:text-black dark:hover:text-white" />
                  )}
                </button>
                {authMethod && (
                  <Badge variant="secondary" className="text-xs ml-1">
                    {authMethod === 'google' ? 'Google' : 'Kit'}
                  </Badge>
                )}
              </div>

              {/* Smart Contract View Button */}
              <Button
                variant="outline"
                size="sm"
                onClick={viewSmartContract}
                className="h-8 text-xs border-black/20 dark:border-white/20 text-black/80 dark:text-white/80 hover:bg-black/10 dark:hover:bg-white/10 bg-transparent"
                title="View Smart Contract on Stellar Expert"
              >
                <ExternalLink className="h-3 w-3 mr-1" />
                Contract
              </Button>

              <Button
                variant="outline"
                size="sm"
                onClick={disconnect}
                className="h-8 text-xs border-black/20 dark:border-white/20 text-black/80 dark:text-white/80 hover:bg-black/10 dark:hover:bg-white/10 bg-transparent"
              >
                Disconnect
              </Button>
            </div>
          ) : (
            <Button
              size="sm"
              onClick={() => setShowAuthModal(true)}
              className="h-8 text-xs bg-hk-yellow text-black font-semibold hover:bg-hk-yellow/90"
            >
              Connect Wallet
            </Button>
          )}
        </div>
      </div>

      <WalletAuthModal
        isOpen={showAuthModal}
        onClose={() => setShowAuthModal(false)}
      />
    </nav>
  );
};

export default TopNav;<|MERGE_RESOLUTION|>--- conflicted
+++ resolved
@@ -57,10 +57,8 @@
     { href: '/', label: 'Home' },
     { href: '/dashboard', label: 'Created' },
     { href: '/nfts', label: 'NFTs' },
-<<<<<<< HEAD
     // { href: '/marketplace', label: 'Marketplace' },
-=======
->>>>>>> d4865170
+
     // { href: '/defi', label: 'DeFi' },
     // { href: '/swap', label: 'Swap' },
     // { href: '/lend', label: 'Lend' },

[
  {
    "id": "nft_1757983706936_e7yc4dsst",
    "type": "nft",
    "userAddress": "GAK6GKLX5M7F5WQMZOJ3VZCHIFKEANY4CP2LHPLGF3NYUS7IX3QPSOUY",
    "network": "TESTNET",
    "plan": {
      "network": "TESTNET",
      "isComplete": true,
      "needsInfo": [],
      "collectionName": "HACKATHON MERIDIAN",
      "symbol": "HEOER",
      "totalSupply": 200,
      "mediaPrompt": "Nature with animals in a digital art style",
      "mediaUrl": "https://oaidalleapiprodscus.blob.core.windows.net/private/org-eEIioyTM4GW7FkVuYW3SCDvh/user-ndmTcw3a6oWXCohyeMejRcTS/img-6ltpSWyCWB2BszizrNCmLKm4.png?st=2025-09-15T23%3A48%3A16Z&se=2025-09-16T01%3A48%3A16Z&sp=r&sv=2024-08-04&sr=b&rscd=inline&rsct=image/png&skoid=b1a0ae1f-618f-4548-84fd-8b16cacd5485&sktid=a48cca56-e6da-484e-a814-9c849652bcb3&skt=2025-09-15T20%3A50%3A30Z&ske=2025-09-16T20%3A50%3A30Z&sks=b&skv=2024-08-04&sig=dFmouNTYe6l6MoUZ7PInwui1R2I5WrVBTGEy8gAS8HE%3D"
    },
    "txHash": "mock_tx_1757983706481_8z8toyfp4",
    "createdAt": "2025-09-16T00:48:26.936Z",
    "name": "HACKATHON MERIDIAN",
    "symbol": "HEOER",
    "supply": 200,
    "imageUrl": "https://oaidalleapiprodscus.blob.core.windows.net/private/org-eEIioyTM4GW7FkVuYW3SCDvh/user-ndmTcw3a6oWXCohyeMejRcTS/img-6ltpSWyCWB2BszizrNCmLKm4.png?st=2025-09-15T23%3A48%3A16Z&se=2025-09-16T01%3A48%3A16Z&sp=r&sv=2024-08-04&sr=b&rscd=inline&rsct=image/png&skoid=b1a0ae1f-618f-4548-84fd-8b16cacd5485&sktid=a48cca56-e6da-484e-a814-9c849652bcb3&skt=2025-09-15T20%3A50%3A30Z&ske=2025-09-16T20%3A50%3A30Z&sks=b&skv=2024-08-04&sig=dFmouNTYe6l6MoUZ7PInwui1R2I5WrVBTGEy8gAS8HE%3D"
  },
  {
    "id": "nft_1757991769875_vad8643in",
    "type": "nft",
    "userAddress": "GAK6GKLX5M7F5WQMZOJ3VZCHIFKEANY4CP2LHPLGF3NYUS7IX3QPSOUY",
    "network": "TESTNET",
    "plan": {
      "collectionName": "Quick Test Collection",
      "symbol": "QUICK",
      "totalSupply": 100,
      "description": "Test NFT collection created with one click",
      "royaltiesPct": 2.5,
      "mediaUrl": "https://images.unsplash.com/photo-1518791841217-8f162f1e1131?w=500",
      "network": "TESTNET",
      "isComplete": true,
      "needsInfo": []
    },
    "txHash": "25a35d90eb376420c1cea72541e26d7b6cafe0306bd6466f66c5610c78afb439",
    "createdAt": "2025-09-16T03:02:49.875Z",
    "name": "Quick Test Collection",
    "symbol": "QUICK",
    "supply": 100,
    "description": "Test NFT collection created with one click",
    "royalties": 2.5,
    "imageUrl": "https://images.unsplash.com/photo-1518791841217-8f162f1e1131?w=500"
  },
  {
    "id": "nft_1757991809552_gs7216p5y",
    "type": "nft",
    "userAddress": "GAK6GKLX5M7F5WQMZOJ3VZCHIFKEANY4CP2LHPLGF3NYUS7IX3QPSOUY",
    "network": "TESTNET",
    "plan": {
      "collectionName": "Quick Test Collection",
      "symbol": "QUICK",
      "totalSupply": 100,
      "description": "Test NFT collection created with one click",
      "royaltiesPct": 2.5,
      "mediaUrl": "https://images.unsplash.com/photo-1518791841217-8f162f1e1131?w=500",
      "network": "TESTNET",
      "isComplete": true,
      "needsInfo": []
    },
    "txHash": "79ec16170d747539d71028f299ddccbb981a0fecaa89ad4a237bf484e5f7f41e",
    "createdAt": "2025-09-16T03:03:29.552Z",
    "name": "Quick Test Collection",
    "symbol": "QUICK",
    "supply": 100,
    "description": "Test NFT collection created with one click",
    "royalties": 2.5,
    "imageUrl": "https://images.unsplash.com/photo-1518791841217-8f162f1e1131?w=500"
  },
  {
    "id": "nft_1757992519438_0hblraj9v",
    "type": "nft",
    "userAddress": "GAK6GKLX5M7F5WQMZOJ3VZCHIFKEANY4CP2LHPLGF3NYUS7IX3QPSOUY",
    "network": "TESTNET",
    "plan": {
      "collectionName": "Quick Test Collection",
      "symbol": "QUICK",
      "totalSupply": 100,
      "description": "Test NFT collection created with one click",
      "royaltiesPct": 2.5,
      "mediaUrl": "https://images.unsplash.com/photo-1518791841217-8f162f1e1131?w=500",
      "network": "TESTNET",
      "isComplete": true,
      "needsInfo": []
    },
    "txHash": "38f2558b5c1222cd89d53c15ce1e615f0c40f4c09ee90f90f0927aad868b20e1",
    "createdAt": "2025-09-16T03:15:19.438Z",
    "name": "Quick Test Collection",
    "symbol": "QUICK",
    "supply": 100,
    "description": "Test NFT collection created with one click",
    "royalties": 2.5,
    "imageUrl": "https://images.unsplash.com/photo-1518791841217-8f162f1e1131?w=500"
  },
  {
    "id": "nft_1757993870978_r6m3je6fu",
    "type": "nft",
    "userAddress": "GAK6GKLX5M7F5WQMZOJ3VZCHIFKEANY4CP2LHPLGF3NYUS7IX3QPSOUY",
    "network": "TESTNET",
    "plan": {
      "network": "TESTNET",
      "isComplete": true,
      "needsInfo": [],
      "collectionName": "HACKOER",
      "symbol": "HAKD",
      "totalSupply": 200,
      "mediaPrompt": "3 hacks men in the Copacabana Palace",
      "royaltiesPct": 2,
      "mediaUrl": "https://oaidalleapiprodscus.blob.core.windows.net/private/org-eEIioyTM4GW7FkVuYW3SCDvh/user-ndmTcw3a6oWXCohyeMejRcTS/img-3nx8V9rHcXr7hZhiy4pmEl1v.png?st=2025-09-16T02%3A37%3A31Z&se=2025-09-16T04%3A37%3A31Z&sp=r&sv=2024-08-04&sr=b&rscd=inline&rsct=image/png&skoid=cc612491-d948-4d2e-9821-2683df3719f5&sktid=a48cca56-e6da-484e-a814-9c849652bcb3&skt=2025-09-15T22%3A21%3A03Z&ske=2025-09-16T22%3A21%3A03Z&sks=b&skv=2024-08-04&sig=/d8z/OTJYoDYGJhCPkYbjC1EPwni0VMX9UU/Z0T9dds%3D"
    },
    "txHash": "ba36fda39678064749a9771d5a73968fb866af810b45fd417310c7fb49e29983",
    "createdAt": "2025-09-16T03:37:50.978Z",
    "name": "HACKOER",
    "symbol": "HAKD",
    "supply": 200,
    "royalties": 2,
    "imageUrl": "https://oaidalleapiprodscus.blob.core.windows.net/private/org-eEIioyTM4GW7FkVuYW3SCDvh/user-ndmTcw3a6oWXCohyeMejRcTS/img-3nx8V9rHcXr7hZhiy4pmEl1v.png?st=2025-09-16T02%3A37%3A31Z&se=2025-09-16T04%3A37%3A31Z&sp=r&sv=2024-08-04&sr=b&rscd=inline&rsct=image/png&skoid=cc612491-d948-4d2e-9821-2683df3719f5&sktid=a48cca56-e6da-484e-a814-9c849652bcb3&skt=2025-09-15T22%3A21%3A03Z&ske=2025-09-16T22%3A21%3A03Z&sks=b&skv=2024-08-04&sig=/d8z/OTJYoDYGJhCPkYbjC1EPwni0VMX9UU/Z0T9dds%3D"
  },
  {
    "id": "nft_1757996433480_n7h8jxiyb",
    "type": "nft",
    "userAddress": "GAK6GKLX5M7F5WQMZOJ3VZCHIFKEANY4CP2LHPLGF3NYUS7IX3QPSOUY",
    "network": "TESTNET",
    "plan": {
      "network": "TESTNET",
      "isComplete": true,
      "needsInfo": [],
      "collectionName": "hackathon",
      "symbol": "JIDPE",
      "totalSupply": 300,
      "mediaPrompt": "A futuristic hacker in a neon-lit city",
      "royaltiesPct": 3,
      "mediaUrl": "https://oaidalleapiprodscus.blob.core.windows.net/private/org-eEIioyTM4GW7FkVuYW3SCDvh/user-ndmTcw3a6oWXCohyeMejRcTS/img-KGtNXlw87C887C217P0YBy6K.png?st=2025-09-16T03%3A19%3A50Z&se=2025-09-16T05%3A19%3A50Z&sp=r&sv=2024-08-04&sr=b&rscd=inline&rsct=image/png&skoid=cc612491-d948-4d2e-9821-2683df3719f5&sktid=a48cca56-e6da-484e-a814-9c849652bcb3&skt=2025-09-15T16%3A01%3A39Z&ske=2025-09-16T16%3A01%3A39Z&sks=b&skv=2024-08-04&sig=Lvv1nGBNUm6xPnKm0FwXvwXkcjq9YXYe%2Bya93wNFwao%3D"
    },
    "txHash": "e0deab091c94ee16715dd24a5277ea4afa6c1cd82d6b7cd91d975beeaab0725f",
    "createdAt": "2025-09-16T04:20:33.480Z",
    "name": "hackathon",
    "symbol": "JIDPE",
    "supply": 300,
    "royalties": 3,
    "imageUrl": "https://oaidalleapiprodscus.blob.core.windows.net/private/org-eEIioyTM4GW7FkVuYW3SCDvh/user-ndmTcw3a6oWXCohyeMejRcTS/img-KGtNXlw87C887C217P0YBy6K.png?st=2025-09-16T03%3A19%3A50Z&se=2025-09-16T05%3A19%3A50Z&sp=r&sv=2024-08-04&sr=b&rscd=inline&rsct=image/png&skoid=cc612491-d948-4d2e-9821-2683df3719f5&sktid=a48cca56-e6da-484e-a814-9c849652bcb3&skt=2025-09-15T16%3A01%3A39Z&ske=2025-09-16T16%3A01%3A39Z&sks=b&skv=2024-08-04&sig=Lvv1nGBNUm6xPnKm0FwXvwXkcjq9YXYe%2Bya93wNFwao%3D"
  },
  {
    "id": "nft_1758007016353_1wp3pkj6d",
    "type": "nft",
    "userAddress": "GAK6GKLX5M7F5WQMZOJ3VZCHIFKEANY4CP2LHPLGF3NYUS7IX3QPSOUY",
    "network": "TESTNET",
    "plan": {
      "network": "TESTNET",
      "isComplete": false,
      "needsInfo": [
        "mediaUrl"
      ],
      "collectionName": "Hackathon",
      "symbol": "HAKC3",
      "totalSupply": 1000,
      "royaltiesPct": 1,
      "mediaUrl": "https://srrebhfzvyxhfaqiqsdr.supabase.co/storage/v1/object/public/images/images/variants/variant-pixel-art-1758006918481-8qwo8i.png",
      "originalUrl": "https://srrebhfzvyxhfaqiqsdr.supabase.co/storage/v1/object/public/images/images/original-622f41fd234a9f23-1758006908278.jpg",
      "originalSha256": "622f41fd234a9f23bcd02bd93b5d2d870b1688c04e88760989048d9a2f649c27",
      "editParams": {
        "preset": "pixel-art",
        "intensity": 0.7,
        "options": {
          "variantCount": 1
        }
      },
      "iterations": 1
    },
    "txHash": "f25fa8c0bcdc89549c11abe7711f71bdb94a499f81395c3cf8569b42b75c04ab",
    "createdAt": "2025-09-16T07:16:56.354Z",
    "name": "Hackathon",
    "symbol": "HAKC3",
    "supply": 1000,
    "royalties": 1,
    "imageUrl": "https://srrebhfzvyxhfaqiqsdr.supabase.co/storage/v1/object/public/images/images/variants/variant-pixel-art-1758006918481-8qwo8i.png"
  },
  {
    "id": "nft_1758013763469_p3dlvt3k6",
    "type": "nft",
    "userAddress": "GAK6GKLX5M7F5WQMZOJ3VZCHIFKEANY4CP2LHPLGF3NYUS7IX3QPSOUY",
    "network": "TESTNET",
    "plan": {
      "network": "TESTNET",
      "isComplete": false,
      "needsInfo": [
        "mediaUrl"
      ],
      "collectionName": "Hackathon Meridian",
      "symbol": "HACKE",
      "totalSupply": 1000,
      "royaltiesPct": 1,
      "mediaUrl": "https://srrebhfzvyxhfaqiqsdr.supabase.co/storage/v1/object/public/images/images/variants/variant-pixel-art-1758013686065-uv6g07.png",
      "originalUrl": "https://srrebhfzvyxhfaqiqsdr.supabase.co/storage/v1/object/public/images/images/original-622f41fd234a9f23-1758013619822.jpg",
      "originalSha256": "622f41fd234a9f23bcd02bd93b5d2d870b1688c04e88760989048d9a2f649c27",
      "editParams": {
        "preset": "pixel-art",
        "intensity": 0.7,
        "options": {
          "variantCount": 1
        }
      },
      "iterations": 2
    },
    "txHash": "e64a4fad36d551c44359fe52cecde86df185a6c9101025669112bb95aabe912c",
    "createdAt": "2025-09-16T09:09:23.469Z",
    "name": "Hackathon Meridian",
    "symbol": "HACKE",
    "supply": 1000,
    "royalties": 1,
    "imageUrl": "https://srrebhfzvyxhfaqiqsdr.supabase.co/storage/v1/object/public/images/images/variants/variant-pixel-art-1758013686065-uv6g07.png"
  },
  {
    "id": "nft_1758014061533_aw7ujfblm",
    "type": "nft",
    "userAddress": "GAS522CRS76JWJPI5GJSUMKQ4DD6MWWA6SGVBPZTWMH3WQ7T523LTQWI",
    "network": "TESTNET",
    "plan": {
      "network": "TESTNET",
      "isComplete": false,
      "needsInfo": [
        "mediaUrl"
      ],
      "collectionName": "HackathonDev",
      "symbol": "HAKC3",
      "totalSupply": 1000,
      "royaltiesPct": 1,
      "mediaUrl": "https://srrebhfzvyxhfaqiqsdr.supabase.co/storage/v1/object/public/images/images/variants/variant-pixel-art-1758014002558-noinc2.png",
      "originalUrl": "https://srrebhfzvyxhfaqiqsdr.supabase.co/storage/v1/object/public/images/images/original-622f41fd234a9f23-1758013996512.jpg",
      "originalSha256": "622f41fd234a9f23bcd02bd93b5d2d870b1688c04e88760989048d9a2f649c27",
      "editParams": {
        "preset": "pixel-art",
        "intensity": 0.7,
        "options": {
          "variantCount": 1
        }
      },
      "iterations": 1
    },
    "txHash": "4ee498a8e558827ac021ac03076ae4aa72669c87a601560aaa5977afb54e84d9",
    "createdAt": "2025-09-16T09:14:21.533Z",
    "name": "HackathonDev",
    "symbol": "HAKC3",
    "supply": 1000,
    "royalties": 1,
    "imageUrl": "https://srrebhfzvyxhfaqiqsdr.supabase.co/storage/v1/object/public/images/images/variants/variant-pixel-art-1758014002558-noinc2.png"
  },
  {
    "id": "nft_1758017196085_78ckmxpoa",
    "type": "nft",
    "userAddress": "GAS522CRS76JWJPI5GJSUMKQ4DD6MWWA6SGVBPZTWMH3WQ7T523LTQWI",
    "network": "TESTNET",
    "plan": {
      "network": "TESTNET",
      "isComplete": false,
      "needsInfo": [
        "mediaUrl"
      ],
      "collectionName": "BeerBra",
      "symbol": "BREARB",
      "totalSupply": 1000,
      "royaltiesPct": 2,
      "mediaUrl": "https://srrebhfzvyxhfaqiqsdr.supabase.co/storage/v1/object/public/images/images/variants/variant-sketch-1758016392335-eclzar.png",
      "originalUrl": "https://srrebhfzvyxhfaqiqsdr.supabase.co/storage/v1/object/public/images/images/original-74f57fb7769b7a7a-1758016384868.jpeg",
      "originalSha256": "74f57fb7769b7a7aafb933a58e47e3275987ce8f66cfcd060176054b26448cb8",
      "editParams": {
        "preset": "sketch",
        "intensity": 0.7,
        "options": {
          "variantCount": 1
        }
      },
      "iterations": 1
    },
    "txHash": "dfd45bf17bb1601a055370460d4369adbe1086f1ddd12a56101fd98360be8b76",
    "createdAt": "2025-09-16T10:06:36.086Z",
    "name": "BeerBra",
    "symbol": "BREARB",
    "supply": 1000,
    "royalties": 2,
    "imageUrl": "https://srrebhfzvyxhfaqiqsdr.supabase.co/storage/v1/object/public/images/images/variants/variant-sketch-1758016392335-eclzar.png"
  },
  {
    "id": "nft_1758019809934_i0dtce0yx",
    "type": "nft",
    "userAddress": "GAS522CRS76JWJPI5GJSUMKQ4DD6MWWA6SGVBPZTWMH3WQ7T523LTQWI",
    "network": "TESTNET",
    "plan": {
      "collectionName": "Quick Test Collection",
      "symbol": "QUICK",
      "totalSupply": 100,
      "description": "Test NFT collection created with one click",
      "royaltiesPct": 2.5,
      "mediaUrl": "https://images.unsplash.com/photo-1518791841217-8f162f1e1131?w=500",
      "network": "TESTNET",
      "isComplete": true,
      "needsInfo": []
    },
    "txHash": "12401a76dfb33fe43746c3718b92f51d3365feb2045759440346bf4cd7dc7891",
    "createdAt": "2025-09-16T10:50:09.934Z",
    "name": "Quick Test Collection",
    "symbol": "QUICK",
    "supply": 100,
    "description": "Test NFT collection created with one click",
    "royalties": 2.5,
    "imageUrl": "https://images.unsplash.com/photo-1518791841217-8f162f1e1131?w=500"
<<<<<<< HEAD
  },
  {
    "id": "nft_1758029612348_byxl63pxo",
    "type": "nft",
    "userAddress": "GAS522CRS76JWJPI5GJSUMKQ4DD6MWWA6SGVBPZTWMH3WQ7T523LTQWI",
    "network": "TESTNET",
    "plan": {
      "network": "TESTNET",
      "isComplete": false,
      "needsInfo": [
        "mediaUrl"
      ],
      "collectionName": "Hackathon",
      "symbol": "HAKC3",
      "totalSupply": 1000,
      "royaltiesPct": 1,
      "mediaUrl": "https://srrebhfzvyxhfaqiqsdr.supabase.co/storage/v1/object/public/images/images/variants/variant-pixel-art-1758029447222-y1kpd6.png",
      "originalUrl": "https://srrebhfzvyxhfaqiqsdr.supabase.co/storage/v1/object/public/images/images/original-622f41fd234a9f23-1758029441617.jpg",
      "originalSha256": "622f41fd234a9f23bcd02bd93b5d2d870b1688c04e88760989048d9a2f649c27",
      "editParams": {
        "preset": "pixel-art",
        "intensity": 0.7,
        "options": {
          "variantCount": 1
        }
      },
      "iterations": 1
    },
    "txHash": "a81fe901826319ee0b92ee73b42cde5acce2d1e7b5689fa431037220707c901c",
    "createdAt": "2025-09-16T13:33:32.348Z",
    "name": "Hackathon",
    "symbol": "HAKC3",
    "supply": 1000,
    "royalties": 1,
    "imageUrl": "https://srrebhfzvyxhfaqiqsdr.supabase.co/storage/v1/object/public/images/images/variants/variant-pixel-art-1758029447222-y1kpd6.png"
=======
>>>>>>> 8214a232
  }
]<|MERGE_RESOLUTION|>--- conflicted
+++ resolved
@@ -308,7 +308,6 @@
     "description": "Test NFT collection created with one click",
     "royalties": 2.5,
     "imageUrl": "https://images.unsplash.com/photo-1518791841217-8f162f1e1131?w=500"
-<<<<<<< HEAD
   },
   {
     "id": "nft_1758029612348_byxl63pxo",
@@ -344,7 +343,6 @@
     "supply": 1000,
     "royalties": 1,
     "imageUrl": "https://srrebhfzvyxhfaqiqsdr.supabase.co/storage/v1/object/public/images/images/variants/variant-pixel-art-1758029447222-y1kpd6.png"
-=======
->>>>>>> 8214a232
+
   }
 ]
[
  {
    "id": "nft_1757983706936_e7yc4dsst",
    "type": "nft",
    "userAddress": "GAK6GKLX5M7F5WQMZOJ3VZCHIFKEANY4CP2LHPLGF3NYUS7IX3QPSOUY",
    "network": "TESTNET",
    "plan": {
      "network": "TESTNET",
      "isComplete": true,
      "needsInfo": [],
      "collectionName": "HACKATHON MERIDIAN",
      "symbol": "HEOER",
      "totalSupply": 200,
      "mediaPrompt": "Nature with animals in a digital art style",
      "mediaUrl": "https://oaidalleapiprodscus.blob.core.windows.net/private/org-eEIioyTM4GW7FkVuYW3SCDvh/user-ndmTcw3a6oWXCohyeMejRcTS/img-6ltpSWyCWB2BszizrNCmLKm4.png?st=2025-09-15T23%3A48%3A16Z&se=2025-09-16T01%3A48%3A16Z&sp=r&sv=2024-08-04&sr=b&rscd=inline&rsct=image/png&skoid=b1a0ae1f-618f-4548-84fd-8b16cacd5485&sktid=a48cca56-e6da-484e-a814-9c849652bcb3&skt=2025-09-15T20%3A50%3A30Z&ske=2025-09-16T20%3A50%3A30Z&sks=b&skv=2024-08-04&sig=dFmouNTYe6l6MoUZ7PInwui1R2I5WrVBTGEy8gAS8HE%3D"
    },
    "txHash": "mock_tx_1757983706481_8z8toyfp4",
    "createdAt": "2025-09-16T00:48:26.936Z",
    "name": "HACKATHON MERIDIAN",
    "symbol": "HEOER",
    "supply": 200,
    "imageUrl": "https://oaidalleapiprodscus.blob.core.windows.net/private/org-eEIioyTM4GW7FkVuYW3SCDvh/user-ndmTcw3a6oWXCohyeMejRcTS/img-6ltpSWyCWB2BszizrNCmLKm4.png?st=2025-09-15T23%3A48%3A16Z&se=2025-09-16T01%3A48%3A16Z&sp=r&sv=2024-08-04&sr=b&rscd=inline&rsct=image/png&skoid=b1a0ae1f-618f-4548-84fd-8b16cacd5485&sktid=a48cca56-e6da-484e-a814-9c849652bcb3&skt=2025-09-15T20%3A50%3A30Z&ske=2025-09-16T20%3A50%3A30Z&sks=b&skv=2024-08-04&sig=dFmouNTYe6l6MoUZ7PInwui1R2I5WrVBTGEy8gAS8HE%3D"
  },
  {
    "id": "nft_1757991769875_vad8643in",
    "type": "nft",
    "userAddress": "GAK6GKLX5M7F5WQMZOJ3VZCHIFKEANY4CP2LHPLGF3NYUS7IX3QPSOUY",
    "network": "TESTNET",
    "plan": {
      "collectionName": "Quick Test Collection",
      "symbol": "QUICK",
      "totalSupply": 100,
      "description": "Test NFT collection created with one click",
      "royaltiesPct": 2.5,
      "mediaUrl": "https://images.unsplash.com/photo-1518791841217-8f162f1e1131?w=500",
      "network": "TESTNET",
      "isComplete": true,
      "needsInfo": []
    },
    "txHash": "25a35d90eb376420c1cea72541e26d7b6cafe0306bd6466f66c5610c78afb439",
    "createdAt": "2025-09-16T03:02:49.875Z",
    "name": "Quick Test Collection",
    "symbol": "QUICK",
    "supply": 100,
    "description": "Test NFT collection created with one click",
    "royalties": 2.5,
    "imageUrl": "https://images.unsplash.com/photo-1518791841217-8f162f1e1131?w=500"
  },
  {
    "id": "nft_1757991809552_gs7216p5y",
    "type": "nft",
    "userAddress": "GAK6GKLX5M7F5WQMZOJ3VZCHIFKEANY4CP2LHPLGF3NYUS7IX3QPSOUY",
    "network": "TESTNET",
    "plan": {
      "collectionName": "Quick Test Collection",
      "symbol": "QUICK",
      "totalSupply": 100,
      "description": "Test NFT collection created with one click",
      "royaltiesPct": 2.5,
      "mediaUrl": "https://images.unsplash.com/photo-1518791841217-8f162f1e1131?w=500",
      "network": "TESTNET",
      "isComplete": true,
      "needsInfo": []
    },
    "txHash": "79ec16170d747539d71028f299ddccbb981a0fecaa89ad4a237bf484e5f7f41e",
    "createdAt": "2025-09-16T03:03:29.552Z",
    "name": "Quick Test Collection",
    "symbol": "QUICK",
    "supply": 100,
    "description": "Test NFT collection created with one click",
    "royalties": 2.5,
    "imageUrl": "https://images.unsplash.com/photo-1518791841217-8f162f1e1131?w=500"
  },
  {
    "id": "nft_1757992519438_0hblraj9v",
    "type": "nft",
    "userAddress": "GAK6GKLX5M7F5WQMZOJ3VZCHIFKEANY4CP2LHPLGF3NYUS7IX3QPSOUY",
    "network": "TESTNET",
    "plan": {
      "collectionName": "Quick Test Collection",
      "symbol": "QUICK",
      "totalSupply": 100,
      "description": "Test NFT collection created with one click",
      "royaltiesPct": 2.5,
      "mediaUrl": "https://images.unsplash.com/photo-1518791841217-8f162f1e1131?w=500",
      "network": "TESTNET",
      "isComplete": true,
      "needsInfo": []
    },
    "txHash": "38f2558b5c1222cd89d53c15ce1e615f0c40f4c09ee90f90f0927aad868b20e1",
    "createdAt": "2025-09-16T03:15:19.438Z",
    "name": "Quick Test Collection",
    "symbol": "QUICK",
    "supply": 100,
    "description": "Test NFT collection created with one click",
    "royalties": 2.5,
    "imageUrl": "https://images.unsplash.com/photo-1518791841217-8f162f1e1131?w=500"
  },
  {
    "id": "nft_1757993870978_r6m3je6fu",
    "type": "nft",
    "userAddress": "GAK6GKLX5M7F5WQMZOJ3VZCHIFKEANY4CP2LHPLGF3NYUS7IX3QPSOUY",
    "network": "TESTNET",
    "plan": {
      "network": "TESTNET",
      "isComplete": true,
      "needsInfo": [],
      "collectionName": "HACKOER",
      "symbol": "HAKD",
      "totalSupply": 200,
      "mediaPrompt": "3 hacks men in the Copacabana Palace",
      "royaltiesPct": 2,
      "mediaUrl": "https://oaidalleapiprodscus.blob.core.windows.net/private/org-eEIioyTM4GW7FkVuYW3SCDvh/user-ndmTcw3a6oWXCohyeMejRcTS/img-3nx8V9rHcXr7hZhiy4pmEl1v.png?st=2025-09-16T02%3A37%3A31Z&se=2025-09-16T04%3A37%3A31Z&sp=r&sv=2024-08-04&sr=b&rscd=inline&rsct=image/png&skoid=cc612491-d948-4d2e-9821-2683df3719f5&sktid=a48cca56-e6da-484e-a814-9c849652bcb3&skt=2025-09-15T22%3A21%3A03Z&ske=2025-09-16T22%3A21%3A03Z&sks=b&skv=2024-08-04&sig=/d8z/OTJYoDYGJhCPkYbjC1EPwni0VMX9UU/Z0T9dds%3D"
    },
    "txHash": "ba36fda39678064749a9771d5a73968fb866af810b45fd417310c7fb49e29983",
    "createdAt": "2025-09-16T03:37:50.978Z",
    "name": "HACKOER",
    "symbol": "HAKD",
    "supply": 200,
    "royalties": 2,
    "imageUrl": "https://oaidalleapiprodscus.blob.core.windows.net/private/org-eEIioyTM4GW7FkVuYW3SCDvh/user-ndmTcw3a6oWXCohyeMejRcTS/img-3nx8V9rHcXr7hZhiy4pmEl1v.png?st=2025-09-16T02%3A37%3A31Z&se=2025-09-16T04%3A37%3A31Z&sp=r&sv=2024-08-04&sr=b&rscd=inline&rsct=image/png&skoid=cc612491-d948-4d2e-9821-2683df3719f5&sktid=a48cca56-e6da-484e-a814-9c849652bcb3&skt=2025-09-15T22%3A21%3A03Z&ske=2025-09-16T22%3A21%3A03Z&sks=b&skv=2024-08-04&sig=/d8z/OTJYoDYGJhCPkYbjC1EPwni0VMX9UU/Z0T9dds%3D"
  },
  {
    "id": "nft_1757996433480_n7h8jxiyb",
    "type": "nft",
    "userAddress": "GAK6GKLX5M7F5WQMZOJ3VZCHIFKEANY4CP2LHPLGF3NYUS7IX3QPSOUY",
    "network": "TESTNET",
    "plan": {
      "network": "TESTNET",
      "isComplete": true,
      "needsInfo": [],
      "collectionName": "hackathon",
      "symbol": "JIDPE",
      "totalSupply": 300,
      "mediaPrompt": "A futuristic hacker in a neon-lit city",
      "royaltiesPct": 3,
      "mediaUrl": "https://oaidalleapiprodscus.blob.core.windows.net/private/org-eEIioyTM4GW7FkVuYW3SCDvh/user-ndmTcw3a6oWXCohyeMejRcTS/img-KGtNXlw87C887C217P0YBy6K.png?st=2025-09-16T03%3A19%3A50Z&se=2025-09-16T05%3A19%3A50Z&sp=r&sv=2024-08-04&sr=b&rscd=inline&rsct=image/png&skoid=cc612491-d948-4d2e-9821-2683df3719f5&sktid=a48cca56-e6da-484e-a814-9c849652bcb3&skt=2025-09-15T16%3A01%3A39Z&ske=2025-09-16T16%3A01%3A39Z&sks=b&skv=2024-08-04&sig=Lvv1nGBNUm6xPnKm0FwXvwXkcjq9YXYe%2Bya93wNFwao%3D"
    },
    "txHash": "e0deab091c94ee16715dd24a5277ea4afa6c1cd82d6b7cd91d975beeaab0725f",
    "createdAt": "2025-09-16T04:20:33.480Z",
    "name": "hackathon",
    "symbol": "JIDPE",
    "supply": 300,
    "royalties": 3,
    "imageUrl": "https://oaidalleapiprodscus.blob.core.windows.net/private/org-eEIioyTM4GW7FkVuYW3SCDvh/user-ndmTcw3a6oWXCohyeMejRcTS/img-KGtNXlw87C887C217P0YBy6K.png?st=2025-09-16T03%3A19%3A50Z&se=2025-09-16T05%3A19%3A50Z&sp=r&sv=2024-08-04&sr=b&rscd=inline&rsct=image/png&skoid=cc612491-d948-4d2e-9821-2683df3719f5&sktid=a48cca56-e6da-484e-a814-9c849652bcb3&skt=2025-09-15T16%3A01%3A39Z&ske=2025-09-16T16%3A01%3A39Z&sks=b&skv=2024-08-04&sig=Lvv1nGBNUm6xPnKm0FwXvwXkcjq9YXYe%2Bya93wNFwao%3D"
  },
  {
    "id": "nft_1758007016353_1wp3pkj6d",
    "type": "nft",
    "userAddress": "GAK6GKLX5M7F5WQMZOJ3VZCHIFKEANY4CP2LHPLGF3NYUS7IX3QPSOUY",
    "network": "TESTNET",
    "plan": {
      "network": "TESTNET",
      "isComplete": false,
      "needsInfo": [
        "mediaUrl"
      ],
      "collectionName": "Hackathon",
      "symbol": "HAKC3",
      "totalSupply": 1000,
      "royaltiesPct": 1,
      "mediaUrl": "https://srrebhfzvyxhfaqiqsdr.supabase.co/storage/v1/object/public/images/images/variants/variant-pixel-art-1758006918481-8qwo8i.png",
      "originalUrl": "https://srrebhfzvyxhfaqiqsdr.supabase.co/storage/v1/object/public/images/images/original-622f41fd234a9f23-1758006908278.jpg",
      "originalSha256": "622f41fd234a9f23bcd02bd93b5d2d870b1688c04e88760989048d9a2f649c27",
      "editParams": {
        "preset": "pixel-art",
        "intensity": 0.7,
        "options": {
          "variantCount": 1
        }
      },
      "iterations": 1
    },
    "txHash": "f25fa8c0bcdc89549c11abe7711f71bdb94a499f81395c3cf8569b42b75c04ab",
    "createdAt": "2025-09-16T07:16:56.354Z",
    "name": "Hackathon",
    "symbol": "HAKC3",
    "supply": 1000,
    "royalties": 1,
    "imageUrl": "https://srrebhfzvyxhfaqiqsdr.supabase.co/storage/v1/object/public/images/images/variants/variant-pixel-art-1758006918481-8qwo8i.png"
  },
  {
    "id": "nft_1758013763469_p3dlvt3k6",
    "type": "nft",
    "userAddress": "GAK6GKLX5M7F5WQMZOJ3VZCHIFKEANY4CP2LHPLGF3NYUS7IX3QPSOUY",
    "network": "TESTNET",
    "plan": {
      "network": "TESTNET",
      "isComplete": false,
      "needsInfo": [
        "mediaUrl"
      ],
      "collectionName": "Hackathon Meridian",
      "symbol": "HACKE",
      "totalSupply": 1000,
      "royaltiesPct": 1,
      "mediaUrl": "https://srrebhfzvyxhfaqiqsdr.supabase.co/storage/v1/object/public/images/images/variants/variant-pixel-art-1758013686065-uv6g07.png",
      "originalUrl": "https://srrebhfzvyxhfaqiqsdr.supabase.co/storage/v1/object/public/images/images/original-622f41fd234a9f23-1758013619822.jpg",
      "originalSha256": "622f41fd234a9f23bcd02bd93b5d2d870b1688c04e88760989048d9a2f649c27",
      "editParams": {
        "preset": "pixel-art",
        "intensity": 0.7,
        "options": {
          "variantCount": 1
        }
      },
      "iterations": 2
    },
    "txHash": "e64a4fad36d551c44359fe52cecde86df185a6c9101025669112bb95aabe912c",
    "createdAt": "2025-09-16T09:09:23.469Z",
    "name": "Hackathon Meridian",
    "symbol": "HACKE",
    "supply": 1000,
    "royalties": 1,
    "imageUrl": "https://srrebhfzvyxhfaqiqsdr.supabase.co/storage/v1/object/public/images/images/variants/variant-pixel-art-1758013686065-uv6g07.png"
  },
  {
    "id": "nft_1758014061533_aw7ujfblm",
    "type": "nft",
    "userAddress": "GAS522CRS76JWJPI5GJSUMKQ4DD6MWWA6SGVBPZTWMH3WQ7T523LTQWI",
    "network": "TESTNET",
    "plan": {
      "network": "TESTNET",
      "isComplete": false,
      "needsInfo": [
        "mediaUrl"
      ],
      "collectionName": "HackathonDev",
      "symbol": "HAKC3",
      "totalSupply": 1000,
      "royaltiesPct": 1,
      "mediaUrl": "https://srrebhfzvyxhfaqiqsdr.supabase.co/storage/v1/object/public/images/images/variants/variant-pixel-art-1758014002558-noinc2.png",
      "originalUrl": "https://srrebhfzvyxhfaqiqsdr.supabase.co/storage/v1/object/public/images/images/original-622f41fd234a9f23-1758013996512.jpg",
      "originalSha256": "622f41fd234a9f23bcd02bd93b5d2d870b1688c04e88760989048d9a2f649c27",
      "editParams": {
        "preset": "pixel-art",
        "intensity": 0.7,
        "options": {
          "variantCount": 1
        }
      },
      "iterations": 1
    },
    "txHash": "4ee498a8e558827ac021ac03076ae4aa72669c87a601560aaa5977afb54e84d9",
    "createdAt": "2025-09-16T09:14:21.533Z",
    "name": "HackathonDev",
    "symbol": "HAKC3",
    "supply": 1000,
    "royalties": 1,
    "imageUrl": "https://srrebhfzvyxhfaqiqsdr.supabase.co/storage/v1/object/public/images/images/variants/variant-pixel-art-1758014002558-noinc2.png"
  },
  {
    "id": "nft_1758017196085_78ckmxpoa",
    "type": "nft",
    "userAddress": "GAS522CRS76JWJPI5GJSUMKQ4DD6MWWA6SGVBPZTWMH3WQ7T523LTQWI",
    "network": "TESTNET",
    "plan": {
      "network": "TESTNET",
      "isComplete": false,
      "needsInfo": [
        "mediaUrl"
      ],
      "collectionName": "BeerBra",
      "symbol": "BREARB",
      "totalSupply": 1000,
      "royaltiesPct": 2,
      "mediaUrl": "https://srrebhfzvyxhfaqiqsdr.supabase.co/storage/v1/object/public/images/images/variants/variant-sketch-1758016392335-eclzar.png",
      "originalUrl": "https://srrebhfzvyxhfaqiqsdr.supabase.co/storage/v1/object/public/images/images/original-74f57fb7769b7a7a-1758016384868.jpeg",
      "originalSha256": "74f57fb7769b7a7aafb933a58e47e3275987ce8f66cfcd060176054b26448cb8",
      "editParams": {
        "preset": "sketch",
        "intensity": 0.7,
        "options": {
          "variantCount": 1
        }
      },
      "iterations": 1
    },
    "txHash": "dfd45bf17bb1601a055370460d4369adbe1086f1ddd12a56101fd98360be8b76",
    "createdAt": "2025-09-16T10:06:36.086Z",
    "name": "BeerBra",
    "symbol": "BREARB",
    "supply": 1000,
    "royalties": 2,
    "imageUrl": "https://srrebhfzvyxhfaqiqsdr.supabase.co/storage/v1/object/public/images/images/variants/variant-sketch-1758016392335-eclzar.png"
  },
  {
    "id": "nft_1758019809934_i0dtce0yx",
    "type": "nft",
    "userAddress": "GAS522CRS76JWJPI5GJSUMKQ4DD6MWWA6SGVBPZTWMH3WQ7T523LTQWI",
    "network": "TESTNET",
    "plan": {
      "collectionName": "Quick Test Collection",
      "symbol": "QUICK",
      "totalSupply": 100,
      "description": "Test NFT collection created with one click",
      "royaltiesPct": 2.5,
      "mediaUrl": "https://images.unsplash.com/photo-1518791841217-8f162f1e1131?w=500",
      "network": "TESTNET",
      "isComplete": true,
      "needsInfo": []
    },
    "txHash": "12401a76dfb33fe43746c3718b92f51d3365feb2045759440346bf4cd7dc7891",
    "createdAt": "2025-09-16T10:50:09.934Z",
    "name": "Quick Test Collection",
    "symbol": "QUICK",
    "supply": 100,
    "description": "Test NFT collection created with one click",
    "royalties": 2.5,
    "imageUrl": "https://images.unsplash.com/photo-1518791841217-8f162f1e1131?w=500"
  },
  {
    "id": "nft_1758029612348_byxl63pxo",
    "type": "nft",
    "userAddress": "GAS522CRS76JWJPI5GJSUMKQ4DD6MWWA6SGVBPZTWMH3WQ7T523LTQWI",
    "network": "TESTNET",
    "plan": {
      "network": "TESTNET",
      "isComplete": false,
      "needsInfo": [
        "mediaUrl"
      ],
      "collectionName": "Hackathon",
      "symbol": "HAKC3",
      "totalSupply": 1000,
      "royaltiesPct": 1,
      "mediaUrl": "https://srrebhfzvyxhfaqiqsdr.supabase.co/storage/v1/object/public/images/images/variants/variant-pixel-art-1758029447222-y1kpd6.png",
      "originalUrl": "https://srrebhfzvyxhfaqiqsdr.supabase.co/storage/v1/object/public/images/images/original-622f41fd234a9f23-1758029441617.jpg",
      "originalSha256": "622f41fd234a9f23bcd02bd93b5d2d870b1688c04e88760989048d9a2f649c27",
      "editParams": {
        "preset": "pixel-art",
        "intensity": 0.7,
        "options": {
          "variantCount": 1
        }
      },
      "iterations": 1
    },
    "txHash": "a81fe901826319ee0b92ee73b42cde5acce2d1e7b5689fa431037220707c901c",
    "createdAt": "2025-09-16T13:33:32.348Z",
    "name": "Hackathon",
    "symbol": "HAKC3",
    "supply": 1000,
    "royalties": 1,
    "imageUrl": "https://srrebhfzvyxhfaqiqsdr.supabase.co/storage/v1/object/public/images/images/variants/variant-pixel-art-1758029447222-y1kpd6.png"
<<<<<<< HEAD
=======

>>>>>>> 2deb8be5
  }
]<|MERGE_RESOLUTION|>--- conflicted
+++ resolved
@@ -343,9 +343,6 @@
     "supply": 1000,
     "royalties": 1,
     "imageUrl": "https://srrebhfzvyxhfaqiqsdr.supabase.co/storage/v1/object/public/images/images/variants/variant-pixel-art-1758029447222-y1kpd6.png"
-<<<<<<< HEAD
-=======
 
->>>>>>> 2deb8be5
   }
 ]
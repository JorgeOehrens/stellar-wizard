/** @type {import('next').NextConfig} */
const nextConfig = {
  eslint: {
    ignoreDuringBuilds: true,
  },
  typescript: {
    ignoreBuildErrors: true,
  },
  images: {
    unoptimized: true,
  },
  transpilePackages: ['stellar-social-sdk'],
  webpack: (config, { dev, isServer }) => {
    // Handle Node.js modules that can't be used in the browser
    config.resolve.fallback = {
      ...config.resolve.fallback,
      fs: false,
      net: false,
      tls: false,
      crypto: false,
      os: false,
      path: false,
      assert: false,
      url: false,
      util: false,
      stream: false,
      http: false,
      https: false,
      zlib: false,
    };

    // Add alias for stellar-social-sdk
    config.resolve.alias = {
      ...config.resolve.alias,
      'stellar-social-sdk': './stellar-social-sdk',
    };

    // Ignore problematic Node.js modules
    config.externals = config.externals || [];
    if (!isServer) {
      config.externals.push({
        'sodium-native': 'sodium-native',
        'require-addon': 'require-addon',
      });
    }

    // Handle ESM modules
    config.experiments = {
      ...config.experiments,
      topLevelAwait: true,
    };

    // Suppress critical dependency warnings
    const originalWarningsFilter = config.stats?.warningsFilter || [];
    config.stats = {
      ...config.stats,
      warningsFilter: [
        ...originalWarningsFilter,
        // Ignore critical dependency warnings from require-addon
        (warning) => {
          return warning.includes('Critical dependency') &&
                 warning.includes('require-addon');
        }
      ]
    };

    // Alternative approach: ignore warnings at module level
    config.module = config.module || {};
    config.module.rules = config.module.rules || [];
    config.module.rules.push({
      test: /node_modules\/require-addon\/.*\.js$/,
      parser: {
        amd: false,
        commonjs: false,
      },
    });

<<<<<<< HEAD
=======

>>>>>>> 2deb8be5
    return config;
  },
}

export default nextConfig<|MERGE_RESOLUTION|>--- conflicted
+++ resolved
@@ -75,10 +75,7 @@
       },
     });
 
-<<<<<<< HEAD
-=======
 
->>>>>>> 2deb8be5
     return config;
   },
 }
